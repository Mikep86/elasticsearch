/*
 * Copyright Elasticsearch B.V. and/or licensed to Elasticsearch B.V. under one
 * or more contributor license agreements. Licensed under the "Elastic License
 * 2.0", the "GNU Affero General Public License v3.0 only", and the "Server Side
 * Public License v 1"; you may not use this file except in compliance with, at
 * your election, the "Elastic License 2.0", the "GNU Affero General Public
 * License v3.0 only", or the "Server Side Public License, v 1".
 */
package org.elasticsearch.index.query;

import org.elasticsearch.TransportVersion;
import org.elasticsearch.action.ActionListener;
import org.elasticsearch.action.ResolvedIndices;
import org.elasticsearch.client.internal.Client;
import org.elasticsearch.client.internal.RemoteClusterClient;
import org.elasticsearch.cluster.metadata.DataStream;
import org.elasticsearch.cluster.metadata.IndexMetadata;
import org.elasticsearch.cluster.routing.allocation.DataTier;
import org.elasticsearch.common.Strings;
import org.elasticsearch.common.TriConsumer;
import org.elasticsearch.common.collect.Iterators;
import org.elasticsearch.common.io.stream.NamedWriteableRegistry;
import org.elasticsearch.common.regex.Regex;
import org.elasticsearch.common.settings.Settings;
import org.elasticsearch.common.util.concurrent.CountDown;
import org.elasticsearch.common.util.concurrent.ThreadContext;
import org.elasticsearch.core.Nullable;
import org.elasticsearch.index.Index;
import org.elasticsearch.index.IndexSettings;
import org.elasticsearch.index.analysis.IndexAnalyzers;
import org.elasticsearch.index.mapper.DateFieldMapper;
import org.elasticsearch.index.mapper.MappedFieldType;
import org.elasticsearch.index.mapper.MapperBuilderContext;
import org.elasticsearch.index.mapper.MapperService;
import org.elasticsearch.index.mapper.MappingLookup;
import org.elasticsearch.index.mapper.TextFieldMapper;
import org.elasticsearch.plugins.internal.rewriter.QueryRewriteInterceptor;
import org.elasticsearch.script.ScriptCompiler;
import org.elasticsearch.search.aggregations.support.ValuesSourceRegistry;
import org.elasticsearch.search.builder.PointInTimeBuilder;
import org.elasticsearch.transport.RemoteClusterAware;
import org.elasticsearch.transport.RemoteClusterService;
import org.elasticsearch.xcontent.XContentParser;
import org.elasticsearch.xcontent.XContentParserConfiguration;

import java.util.ArrayList;
import java.util.Collections;
import java.util.HashMap;
import java.util.HashSet;
import java.util.List;
import java.util.Map;
import java.util.Objects;
import java.util.Set;
import java.util.function.BiConsumer;
import java.util.function.BooleanSupplier;
import java.util.function.LongSupplier;
import java.util.function.Predicate;
import java.util.stream.Collectors;

import static org.elasticsearch.threadpool.ThreadPool.Names.SEARCH_COORDINATION;

/**
 * Context object used to rewrite {@link QueryBuilder} instances into simplified version.
 */
public class QueryRewriteContext {
    protected final MapperService mapperService;
    protected final MappingLookup mappingLookup;
    protected final Map<String, MappedFieldType> runtimeMappings;
    protected final IndexSettings indexSettings;
    private final TransportVersion minTransportVersion;
    private final String localClusterAlias;
    protected final Index fullyQualifiedIndex;
    protected final Predicate<String> indexNameMatcher;
    protected final NamedWriteableRegistry writeableRegistry;
    protected final ValuesSourceRegistry valuesSourceRegistry;
    protected final BooleanSupplier allowExpensiveQueries;
    protected final ScriptCompiler scriptService;
    private final XContentParserConfiguration parserConfiguration;
    protected final Client client;
    protected final LongSupplier nowInMillis;
    private final List<BiConsumer<Client, ActionListener<?>>> asyncActions = new ArrayList<>();
    private final Map<String, List<TriConsumer<RemoteClusterClient, ThreadContext, ActionListener<?>>>> remoteAsyncActions =
        new HashMap<>();
    protected boolean allowUnmappedFields;
    protected boolean mapUnmappedFieldAsString;
    protected Predicate<String> allowedFields;
    private final ResolvedIndices resolvedIndices;
    private final PointInTimeBuilder pit;
    private QueryRewriteInterceptor queryRewriteInterceptor;
    private final Boolean ccsMinimizeRoundTrips;
    private final boolean isExplain;
    private final boolean isProfile;
    private Long timeRangeFilterFromMillis;
    private boolean trackTimeRangeFilterFrom = true;

    public QueryRewriteContext(
        final XContentParserConfiguration parserConfiguration,
        final Client client,
        final LongSupplier nowInMillis,
        final MapperService mapperService,
        final MappingLookup mappingLookup,
        final Map<String, MappedFieldType> runtimeMappings,
        final IndexSettings indexSettings,
        final TransportVersion minTransportVersion,
        final String localClusterAlias,
        final Index fullyQualifiedIndex,
        final Predicate<String> indexNameMatcher,
        final NamedWriteableRegistry namedWriteableRegistry,
        final ValuesSourceRegistry valuesSourceRegistry,
        final BooleanSupplier allowExpensiveQueries,
        final ScriptCompiler scriptService,
        final ResolvedIndices resolvedIndices,
        final PointInTimeBuilder pit,
        final QueryRewriteInterceptor queryRewriteInterceptor,
        final Boolean ccsMinimizeRoundTrips,
        final boolean isExplain,
        final boolean isProfile
    ) {

        this.parserConfiguration = parserConfiguration;
        this.client = client;
        this.nowInMillis = nowInMillis;
        this.mapperService = mapperService;
        this.mappingLookup = Objects.requireNonNull(mappingLookup);
        this.allowUnmappedFields = indexSettings == null || indexSettings.isDefaultAllowUnmappedFields();
        this.runtimeMappings = runtimeMappings;
        this.indexSettings = indexSettings;
        this.minTransportVersion = minTransportVersion;
        this.localClusterAlias = localClusterAlias;
        this.fullyQualifiedIndex = fullyQualifiedIndex;
        this.indexNameMatcher = indexNameMatcher;
        this.writeableRegistry = namedWriteableRegistry;
        this.valuesSourceRegistry = valuesSourceRegistry;
        this.allowExpensiveQueries = allowExpensiveQueries;
        this.scriptService = scriptService;
        this.resolvedIndices = resolvedIndices;
        this.pit = pit;
        this.queryRewriteInterceptor = queryRewriteInterceptor;
        this.ccsMinimizeRoundTrips = ccsMinimizeRoundTrips;
        this.isExplain = isExplain;
        this.isProfile = isProfile;
    }

    public QueryRewriteContext(final XContentParserConfiguration parserConfiguration, final Client client, final LongSupplier nowInMillis) {
        this(
            parserConfiguration,
            client,
            nowInMillis,
            null,
            MappingLookup.EMPTY,
            Collections.emptyMap(),
            null,
            null,
            null,
            null,
            null,
            null,
            null,
            null,
            null,
            null,
            null,
            null,
            null,
            false,
            false
        );
    }

    public QueryRewriteContext(
        final XContentParserConfiguration parserConfiguration,
        final Client client,
        final LongSupplier nowInMillis,
        final TransportVersion minTransportVersion,
        final String localClusterAlias,
        final ResolvedIndices resolvedIndices,
        final PointInTimeBuilder pit,
        final QueryRewriteInterceptor queryRewriteInterceptor,
        final Boolean ccsMinimizeRoundTrips
    ) {
        this(
            parserConfiguration,
            client,
            nowInMillis,
            minTransportVersion,
            localClusterAlias,
            resolvedIndices,
            pit,
            queryRewriteInterceptor,
            ccsMinimizeRoundTrips,
            false,
            false
        );
    }

    public QueryRewriteContext(
        final XContentParserConfiguration parserConfiguration,
        final Client client,
        final LongSupplier nowInMillis,
        final TransportVersion minTransportVersion,
        final String localClusterAlias,
        final ResolvedIndices resolvedIndices,
        final PointInTimeBuilder pit,
        final QueryRewriteInterceptor queryRewriteInterceptor,
        final Boolean ccsMinimizeRoundTrips,
        final boolean isExplain,
        final boolean isProfile
    ) {
        this(
            parserConfiguration,
            client,
            nowInMillis,
            null,
            MappingLookup.EMPTY,
            Collections.emptyMap(),
            null,
            minTransportVersion,
            localClusterAlias,
            null,
            null,
            null,
            null,
            null,
            null,
            resolvedIndices,
            pit,
            queryRewriteInterceptor,
            ccsMinimizeRoundTrips,
            isExplain,
            isProfile
        );
    }

    /**
     * The registry used to build new {@link XContentParser}s. Contains registered named parsers needed to parse the query.
     *
     * Used by WrapperQueryBuilder
     */
    public XContentParserConfiguration getParserConfig() {
        return parserConfiguration;
    }

    /**
     * Returns the time in milliseconds that is shared across all resources involved. Even across shards and nodes.
     *
     * Used in date field query rewriting
     */
    public long nowInMillis() {
        return nowInMillis.getAsLong();
    }

    /**
     * Returns an instance of {@link SearchExecutionContext} if available or null otherwise
     */
    public SearchExecutionContext convertToSearchExecutionContext() {
        return null;
    }

    /**
     * Returns an instance of {@link CoordinatorRewriteContext} if available or null otherwise
     */
    public CoordinatorRewriteContext convertToCoordinatorRewriteContext() {
        return null;
    }

    /**
     * @return an {@link QueryRewriteContext} instance that is aware of the mapping and other index metadata or <code>null</code> otherwise.
     */
    public QueryRewriteContext convertToIndexMetadataContext() {
        return mapperService != null ? this : null;
    }

    /**
     * Returns an instance of {@link DataRewriteContext} if available or null otherwise
     */
    public DataRewriteContext convertToDataRewriteContext() {
        return null;
    }

    public InnerHitsRewriteContext convertToInnerHitsRewriteContext() {
        return null;
    }

    /**
     * Returns the {@link MappedFieldType} for the provided field name.
     * If the field is not mapped, the behaviour depends on the index.query.parse.allow_unmapped_fields setting, which defaults to true.
     * In case unmapped fields are allowed, null is returned when the field is not mapped.
     * In case unmapped fields are not allowed, either an exception is thrown or the field is automatically mapped as a text field.
     * @throws QueryShardException if unmapped fields are not allowed and automatically mapping unmapped fields as text is disabled.
     * @see QueryRewriteContext#setAllowUnmappedFields(boolean)
     * @see QueryRewriteContext#setMapUnmappedFieldAsString(boolean)
     */
    public MappedFieldType getFieldType(String name) {
        return failIfFieldMappingNotFound(name, fieldType(name));
    }

    protected MappedFieldType fieldType(String name) {
        // If the field is not allowed, behave as if it is not mapped
        if (allowedFields != null && false == allowedFields.test(name)) {
            return null;
        }
        MappedFieldType fieldType = runtimeMappings.get(name);
        return fieldType == null ? mappingLookup.getFieldType(name) : fieldType;
    }

    public IndexAnalyzers getIndexAnalyzers() {
        if (mapperService == null) {
            return IndexAnalyzers.of(Collections.emptyMap());
        }
        return mapperService.getIndexAnalyzers();
    }

    MappedFieldType failIfFieldMappingNotFound(String name, MappedFieldType fieldMapping) {
        if (fieldMapping != null || allowUnmappedFields) {
            return fieldMapping;
        } else if (mapUnmappedFieldAsString) {
            TextFieldMapper.Builder builder = new TextFieldMapper.Builder(name, getIndexAnalyzers());
            return builder.build(MapperBuilderContext.root(false, false)).fieldType();
        } else {
            throw new QueryShardException(this, "No field mapping can be found for the field with name [{}]", name);
        }
    }

    public void setAllowUnmappedFields(boolean allowUnmappedFields) {
        this.allowUnmappedFields = allowUnmappedFields;
    }

    public void setMapUnmappedFieldAsString(boolean mapUnmappedFieldAsString) {
        this.mapUnmappedFieldAsString = mapUnmappedFieldAsString;
    }

    /**
     * Returns the CCS minimize round-trips setting. Returns null if the value of the setting is unknown.
     */
    public Boolean isCcsMinimizeRoundTrips() {
        return ccsMinimizeRoundTrips;
    }

    public boolean isExplain() {
        return this.isExplain;
    }

    public boolean isProfile() {
        return this.isProfile;
    }

    public NamedWriteableRegistry getWriteableRegistry() {
        return writeableRegistry;
    }

    public ValuesSourceRegistry getValuesSourceRegistry() {
        return valuesSourceRegistry;
    }

    public boolean allowExpensiveQueries() {
        assert allowExpensiveQueries != null;
        return allowExpensiveQueries.getAsBoolean();
    }

    /**
     * Registers an async action that must be executed before the next rewrite round in order to make progress.
     * This should be used if a rewriteable needs to fetch some external resources in order to be executed ie. a document
     * from an index.
     */
    public void registerAsyncAction(BiConsumer<Client, ActionListener<?>> asyncAction) {
        asyncActions.add(asyncAction);
    }

    public void registerRemoteAsyncAction(
        String clusterAlias,
        TriConsumer<RemoteClusterClient, ThreadContext, ActionListener<?>> asyncAction
    ) {
        List<TriConsumer<RemoteClusterClient, ThreadContext, ActionListener<?>>> asyncActions = remoteAsyncActions.computeIfAbsent(
            clusterAlias,
            k -> new ArrayList<>()
        );
        asyncActions.add(asyncAction);
    }

    /**
     * Returns <code>true</code> if there are any registered async actions.
     */
    public boolean hasAsyncActions() {
        return asyncActions.isEmpty() == false || remoteAsyncActions.isEmpty() == false;
    }

    /**
     * Executes all registered async actions and notifies the listener once it's done. The value that is passed to the listener is always
     * <code>null</code>. The list of registered actions is cleared once this method returns.
     */
    public void executeAsyncActions(ActionListener<Void> listener) {
        if (asyncActions.isEmpty() && remoteAsyncActions.isEmpty()) {
            listener.onResponse(null);
        } else {
            int actionCount = asyncActions.size();
            for (var actionList : remoteAsyncActions.values()) {
                actionCount += actionList.size();
            }

            CountDown countDown = new CountDown(actionCount);
            ActionListener<?> internalListener = new ActionListener<>() {
                @Override
                public void onResponse(Object o) {
                    if (countDown.countDown()) {
                        listener.onResponse(null);
                    }
                }

                @Override
                public void onFailure(Exception e) {
                    if (countDown.fastForward()) {
                        listener.onFailure(e);
                    }
                }
            };

            // make a copy to prevent concurrent modification exception
            List<BiConsumer<Client, ActionListener<?>>> biConsumers = new ArrayList<>(asyncActions);
            asyncActions.clear();
            for (BiConsumer<Client, ActionListener<?>> action : biConsumers) {
                action.accept(client, internalListener);
            }

            var remoteAsyncActionsCopy = new HashMap<>(remoteAsyncActions);
            remoteAsyncActions.clear();
            for (var entry : remoteAsyncActionsCopy.entrySet()) {
                String clusterAlias = entry.getKey();
                List<TriConsumer<RemoteClusterClient, ThreadContext, ActionListener<?>>> remoteTriConsumers = entry.getValue();

                RemoteClusterClient remoteClient = client.getRemoteClusterClient(
                    clusterAlias,
<<<<<<< HEAD
                    client.threadPool().executor(SEARCH_COORDINATION), // TODO: Is this the right thread pool for remote async actions?
=======
                    client.threadPool().executor(SEARCH_COORDINATION),
>>>>>>> edcc94cb
                    RemoteClusterService.DisconnectedStrategy.RECONNECT_UNLESS_SKIP_UNAVAILABLE
                );
                ThreadContext threadContext = client.threadPool().getThreadContext();
                for (var action : remoteTriConsumers) {
                    action.apply(remoteClient, threadContext, internalListener);
                }
            }
        }
    }

    /**
     * Returns the local cluster alias.
     */
    public String getLocalClusterAlias() {
        return localClusterAlias != null ? localClusterAlias : RemoteClusterAware.LOCAL_CLUSTER_GROUP_KEY;
    }

    /**
     * Returns the minimum {@link TransportVersion} for intra-cluster node-to-node communications. Returns null if it is unknown.
     */
    public TransportVersion getMinTransportVersion() {
        return minTransportVersion;
    }

    /**
     * Returns the fully qualified index including a remote cluster alias if applicable, and the index uuid
     */
    public Index getFullyQualifiedIndex() {
        return fullyQualifiedIndex;
    }

    /**
     * Returns the index settings for this context. This might return null if the
     * context has not index scope.
     */
    public IndexSettings getIndexSettings() {
        return indexSettings;
    }

    /**
     * Returns the MappingLookup for the queried index.
     */
    public MappingLookup getMappingLookup() {
        return mappingLookup;
    }

    /**
     *  Given an index pattern, checks whether it matches against the current shard. The pattern
     *  may represent a fully qualified index name if the search targets remote shards.
     */
    public boolean indexMatches(String pattern) {
        assert indexNameMatcher != null;
        return indexNameMatcher.test(pattern);
    }

    /**
     * Returns the names of all mapped fields that match a given pattern
     *
     * All names returned by this method are guaranteed to resolve to a
     * MappedFieldType if passed to {@link #getFieldType(String)}
     *
     * @param pattern the field name pattern
     */
    public Set<String> getMatchingFieldNames(String pattern) {
        Set<String> matches;
        if (runtimeMappings.isEmpty()) {
            matches = mappingLookup.getMatchingFieldNames(pattern);
        } else {
            matches = new HashSet<>(mappingLookup.getMatchingFieldNames(pattern));
            if ("*".equals(pattern)) {
                matches.addAll(runtimeMappings.keySet());
            } else if (Regex.isSimpleMatchPattern(pattern) == false) {
                // no wildcard
                if (runtimeMappings.containsKey(pattern)) {
                    matches.add(pattern);
                }
            } else {
                for (String name : runtimeMappings.keySet()) {
                    if (Regex.simpleMatch(pattern, name)) {
                        matches.add(name);
                    }
                }
            }
        }
        // If the field is not allowed, behave as if it is not mapped
        return allowedFields == null ? matches : matches.stream().filter(allowedFields).collect(Collectors.toSet());
    }

    /**
     * @return An {@link Iterable} with key the field name and value the MappedFieldType
     */
    public Iterable<Map.Entry<String, MappedFieldType>> getAllFields() {
        Map<String, MappedFieldType> allFromMapping = mappingLookup.getFullNameToFieldType();
        Set<Map.Entry<String, MappedFieldType>> allEntrySet = allowedFields == null
            ? allFromMapping.entrySet()
            : allFromMapping.entrySet().stream().filter(entry -> allowedFields.test(entry.getKey())).collect(Collectors.toSet());
        if (runtimeMappings.isEmpty()) {
            return allEntrySet;
        }
        Set<Map.Entry<String, MappedFieldType>> runtimeEntrySet = allowedFields == null
            ? runtimeMappings.entrySet()
            : runtimeMappings.entrySet().stream().filter(entry -> allowedFields.test(entry.getKey())).collect(Collectors.toSet());
        // runtime mappings and non-runtime fields don't overlap, so we can simply concatenate the iterables here
        return () -> Iterators.concat(allEntrySet.iterator(), runtimeEntrySet.iterator());
    }

    public ResolvedIndices getResolvedIndices() {
        return resolvedIndices;
    }

    /**
     * Returns the {@link PointInTimeBuilder} used by the search request, or null if not specified.
     */
    @Nullable
    public PointInTimeBuilder getPointInTimeBuilder() {
        return pit;
    }

    /**
     * Retrieve the first tier preference from the index setting. If the setting is not
     * present, then return null.
     */
    @Nullable
    public String getTierPreference() {
        Settings settings = getIndexSettings().getSettings();
        String value = DataTier.TIER_PREFERENCE_SETTING.get(settings);

        if (Strings.hasText(value) == false) {
            return null;
        }

        // Tier preference can be a comma-delimited list of tiers, ordered by preference
        // It was decided we should only test the first of these potentially multiple preferences.
        return value.split(",")[0].trim();
    }

    public QueryRewriteInterceptor getQueryRewriteInterceptor() {
        return queryRewriteInterceptor;
    }

    public void setQueryRewriteInterceptor(QueryRewriteInterceptor queryRewriteInterceptor) {
        this.queryRewriteInterceptor = queryRewriteInterceptor;
    }

    /**
     * Returns the minimum lower bound across the time ranges filters against the @timestamp field included in the query
     */
    public Long getTimeRangeFilterFromMillis() {
        return timeRangeFilterFromMillis;
    }

    /**
     * Optionally records the lower bound of a time range filter included in the query. For telemetry purposes.
     */
    public void setTimeRangeFilterFromMillis(String fieldName, long timeRangeFilterFromMillis, DateFieldMapper.Resolution resolution) {
        if (trackTimeRangeFilterFrom) {
            if (DataStream.TIMESTAMP_FIELD_NAME.equals(fieldName) || IndexMetadata.EVENT_INGESTED_FIELD_NAME.equals(fieldName)) {
                // if we got a timestamp with nanoseconds precision, round it down to millis
                if (resolution == DateFieldMapper.Resolution.NANOSECONDS) {
                    timeRangeFilterFromMillis = timeRangeFilterFromMillis / 1_000_000;
                }
                if (this.timeRangeFilterFromMillis == null) {
                    this.timeRangeFilterFromMillis = timeRangeFilterFromMillis;
                } else {
                    // if there's more range filters on timestamp, we'll take the lowest of the lower bounds
                    this.timeRangeFilterFromMillis = Math.min(timeRangeFilterFromMillis, this.timeRangeFilterFromMillis);
                }
            }
        }
    }

    /**
     * Records the lower bound of a time range filter included in the query. For telemetry purposes.
     * Similar to {@link #setTimeRangeFilterFromMillis(String, long, DateFieldMapper.Resolution)} but used to copy the value from
     * another instance of the context, that had its value previously set.
     */
    public void setTimeRangeFilterFromMillis(long timeRangeFilterFromMillis) {
        this.timeRangeFilterFromMillis = timeRangeFilterFromMillis;
    }

    /**
     * Enables or disables the tracking of the lower bound for time range filters against the @timestamp field,
     * done via {@link #setTimeRangeFilterFromMillis(String, long, DateFieldMapper.Resolution)}. Tracking is enabled by default,
     * and explicitly disabled to ensure we don't record the bound for range queries within should and must_not clauses.
     */
    public void setTrackTimeRangeFilterFrom(boolean trackTimeRangeFilterFrom) {
        this.trackTimeRangeFilterFrom = trackTimeRangeFilterFrom;
    }
}<|MERGE_RESOLUTION|>--- conflicted
+++ resolved
@@ -429,11 +429,7 @@
 
                 RemoteClusterClient remoteClient = client.getRemoteClusterClient(
                     clusterAlias,
-<<<<<<< HEAD
-                    client.threadPool().executor(SEARCH_COORDINATION), // TODO: Is this the right thread pool for remote async actions?
-=======
                     client.threadPool().executor(SEARCH_COORDINATION),
->>>>>>> edcc94cb
                     RemoteClusterService.DisconnectedStrategy.RECONNECT_UNLESS_SKIP_UNAVAILABLE
                 );
                 ThreadContext threadContext = client.threadPool().getThreadContext();
