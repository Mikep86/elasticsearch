/*
 * Copyright Elasticsearch B.V. and/or licensed to Elasticsearch B.V. under one
 * or more contributor license agreements. Licensed under the "Elastic License
 * 2.0", the "GNU Affero General Public License v3.0 only", and the "Server Side
 * Public License v 1"; you may not use this file except in compliance with, at
 * your election, the "Elastic License 2.0", the "GNU Affero General Public
 * License v3.0 only", or the "Server Side Public License, v 1".
 */

package org.elasticsearch.index.engine;

import org.apache.lucene.index.BaseTermsEnum;
import org.apache.lucene.index.BinaryDocValues;
import org.apache.lucene.index.ByteVectorValues;
import org.apache.lucene.index.DirectoryReader;
import org.apache.lucene.index.DocValuesSkipIndexType;
import org.apache.lucene.index.DocValuesSkipper;
import org.apache.lucene.index.DocValuesType;
import org.apache.lucene.index.FieldInfo;
import org.apache.lucene.index.FieldInfos;
import org.apache.lucene.index.FloatVectorValues;
import org.apache.lucene.index.ImpactsEnum;
import org.apache.lucene.index.IndexCommit;
import org.apache.lucene.index.IndexOptions;
import org.apache.lucene.index.IndexWriter;
import org.apache.lucene.index.IndexWriterConfig;
import org.apache.lucene.index.LeafMetaData;
import org.apache.lucene.index.LeafReader;
import org.apache.lucene.index.NumericDocValues;
import org.apache.lucene.index.PointValues;
import org.apache.lucene.index.PostingsEnum;
import org.apache.lucene.index.SortedDocValues;
import org.apache.lucene.index.SortedNumericDocValues;
import org.apache.lucene.index.SortedSetDocValues;
import org.apache.lucene.index.StoredFieldVisitor;
import org.apache.lucene.index.StoredFields;
import org.apache.lucene.index.TermVectors;
import org.apache.lucene.index.Terms;
import org.apache.lucene.index.TermsEnum;
import org.apache.lucene.index.VectorEncoding;
import org.apache.lucene.index.VectorSimilarityFunction;
import org.apache.lucene.search.DocIdSetIterator;
import org.apache.lucene.search.KnnCollector;
import org.apache.lucene.store.ByteBuffersDirectory;
import org.apache.lucene.store.Directory;
import org.apache.lucene.util.Bits;
import org.apache.lucene.util.BytesRef;
import org.elasticsearch.common.bytes.BytesReference;
import org.elasticsearch.common.xcontent.XContentHelper;
import org.elasticsearch.core.IOUtils;
import org.elasticsearch.index.fieldvisitor.FieldNamesProvidingStoredFieldsVisitor;
import org.elasticsearch.index.mapper.DocumentParser;
import org.elasticsearch.index.mapper.IdFieldMapper;
import org.elasticsearch.index.mapper.MappingLookup;
import org.elasticsearch.index.mapper.ParsedDocument;
import org.elasticsearch.index.mapper.RoutingFieldMapper;
import org.elasticsearch.index.mapper.SeqNoFieldMapper;
import org.elasticsearch.index.mapper.SourceFieldMapper;
import org.elasticsearch.index.mapper.SourceToParse;
import org.elasticsearch.index.mapper.Uid;
import org.elasticsearch.index.mapper.VersionFieldMapper;
import org.elasticsearch.index.shard.ShardId;
import org.elasticsearch.index.translog.Translog;

import java.io.IOException;
import java.util.Collections;
import java.util.Set;
import java.util.concurrent.atomic.AtomicReference;

/**
 * A {@link DirectoryReader} that contains a single translog indexing operation.
 * This can be used during a realtime get to access documents that haven't been refreshed yet.
 * In the normal case, all information relevant to resolve the realtime get is mocked out
 * to provide fast access to _id and _source. In case where more values are requested
 * (e.g. access to other stored fields) etc., this reader will index the document
 * into an in-memory Lucene segment that is created on-demand.
 */
final class TranslogDirectoryReader extends DirectoryReader {
    private final TranslogLeafReader leafReader;

    TranslogDirectoryReader(
        ShardId shardId,
        Translog.Index operation,
        MappingLookup mappingLookup,
        DocumentParser documentParser,
        EngineConfig engineConfig,
        Runnable onSegmentCreated
    ) throws IOException {
        this(new TranslogLeafReader(shardId, operation, mappingLookup, documentParser, engineConfig, onSegmentCreated));
    }

    private TranslogDirectoryReader(TranslogLeafReader leafReader) throws IOException {
        super(leafReader.directory, new LeafReader[] { leafReader }, null);
        this.leafReader = leafReader;
    }

    private static UnsupportedOperationException unsupported() {
        assert false : "unsupported operation";
        return new UnsupportedOperationException();
    }

    public TranslogLeafReader getLeafReader() {
        return leafReader;
    }

    @Override
    protected DirectoryReader doOpenIfChanged() {
        throw unsupported();
    }

    @Override
    protected DirectoryReader doOpenIfChanged(IndexCommit commit) {
        throw unsupported();
    }

    @Override
    protected DirectoryReader doOpenIfChanged(IndexWriter writer, boolean applyAllDeletes) {
        throw unsupported();
    }

    @Override
    public long getVersion() {
        throw unsupported();
    }

    @Override
    public boolean isCurrent() {
        throw unsupported();
    }

    @Override
    public IndexCommit getIndexCommit() {
        throw unsupported();
    }

    @Override
    protected void doClose() throws IOException {
        leafReader.close();
    }

    @Override
    public CacheHelper getReaderCacheHelper() {
        return leafReader.getReaderCacheHelper();
    }

    private static class TranslogLeafReader extends LeafReader {

        private static final FieldInfo FAKE_SOURCE_FIELD = new FieldInfo(
            SourceFieldMapper.NAME,
            1,
            false,
            false,
            false,
            IndexOptions.NONE,
            DocValuesType.NONE,
            DocValuesSkipIndexType.NONE,
            -1,
            Collections.emptyMap(),
            0,
            0,
            0,
            0,
            VectorEncoding.FLOAT32,
            VectorSimilarityFunction.EUCLIDEAN,
            false,
            false
        );
        private static final FieldInfo FAKE_ROUTING_FIELD = new FieldInfo(
            RoutingFieldMapper.NAME,
            2,
            false,
            false,
            false,
            IndexOptions.NONE,
            DocValuesType.NONE,
            DocValuesSkipIndexType.NONE,
            -1,
            Collections.emptyMap(),
            0,
            0,
            0,
            0,
            VectorEncoding.FLOAT32,
            VectorSimilarityFunction.EUCLIDEAN,
            false,
            false
        );
        private static final FieldInfo FAKE_ID_FIELD = new FieldInfo(
            IdFieldMapper.NAME,
            3,
            false,
            false,
            false,
            IndexOptions.DOCS,
            DocValuesType.NONE,
            DocValuesSkipIndexType.NONE,
            -1,
            Collections.emptyMap(),
            0,
            0,
            0,
            0,
            VectorEncoding.FLOAT32,
            VectorSimilarityFunction.EUCLIDEAN,
            false,
            false
        );
        private static final Set<String> TRANSLOG_FIELD_NAMES = Set.of(SourceFieldMapper.NAME, RoutingFieldMapper.NAME, IdFieldMapper.NAME);

        private final ShardId shardId;
        private final Translog.Index operation;
        private final MappingLookup mappingLookup;
        private final DocumentParser documentParser;
        private final EngineConfig engineConfig;
        private final Directory directory;
        private final Runnable onSegmentCreated;

        private final AtomicReference<LeafReader> delegate = new AtomicReference<>();
        private final BytesRef uid;

        TranslogLeafReader(
            ShardId shardId,
            Translog.Index operation,
            MappingLookup mappingLookup,
            DocumentParser documentParser,
            EngineConfig engineConfig,
            Runnable onSegmentCreated
        ) {
            this.shardId = shardId;
            this.operation = operation;
            this.mappingLookup = mappingLookup;
            this.documentParser = documentParser;
            this.engineConfig = engineConfig;
            this.onSegmentCreated = onSegmentCreated;
            this.directory = new ByteBuffersDirectory();
            this.uid = Uid.encodeId(operation.id());
        }

        private LeafReader getDelegate() {
            ensureOpen();
            LeafReader reader = delegate.get();
            if (reader == null) {
                synchronized (this) {
                    ensureOpen();
                    reader = delegate.get();
                    if (reader == null) {
                        reader = createInMemoryLeafReader();
                        final LeafReader existing = delegate.getAndSet(reader);
                        assert existing == null;
                        onSegmentCreated.run();
                    }
                }
            }
            return reader;
        }

        private LeafReader createInMemoryLeafReader() {
            assert Thread.holdsLock(this);
            final ParsedDocument parsedDocs = documentParser.parseDocument(
                new SourceToParse(operation.id(), operation.source(), XContentHelper.xContentType(operation.source()), operation.routing()),
                mappingLookup
            );

            parsedDocs.updateSeqID(operation.seqNo(), operation.primaryTerm());
            parsedDocs.version().setLongValue(operation.version());
            // To guarantee indexability, we configure the analyzer and codec using the main engine configuration
            final IndexWriterConfig writeConfig = new IndexWriterConfig(engineConfig.getAnalyzer()).setOpenMode(
                IndexWriterConfig.OpenMode.CREATE
            ).setCodec(engineConfig.getCodec());
            try (IndexWriter writer = new IndexWriter(directory, writeConfig)) {
                writer.addDocument(parsedDocs.rootDoc());
                final DirectoryReader reader = open(writer);
                if (reader.leaves().size() != 1 || reader.leaves().get(0).reader().numDocs() != 1) {
                    reader.close();
                    throw new IllegalStateException(
                        "Expected a single document segment; "
                            + "but ["
                            + reader.leaves().size()
                            + " segments with "
                            + reader.leaves().get(0).reader().numDocs()
                            + " documents"
                    );
                }
                return reader.leaves().get(0).reader();
            } catch (IOException e) {
                throw new EngineException(shardId, "failed to create an in-memory segment for get [" + operation.id() + "]", e);
            }
        }

        @Override
        public CacheHelper getCoreCacheHelper() {
            return getDelegate().getCoreCacheHelper();
        }

        @Override
        public CacheHelper getReaderCacheHelper() {
            return null;
        }

        @Override
        public Terms terms(String field) throws IOException {
            if (delegate.get() == null) {
                // override this for VersionsAndSeqNoResolver
                if (field.equals(IdFieldMapper.NAME)) {
                    return new FakeTerms(uid);
                }
            }
            return getDelegate().terms(field);
        }

        @Override
        public NumericDocValues getNumericDocValues(String field) throws IOException {
            if (delegate.get() == null) {
                // override this for VersionsAndSeqNoResolver
                if (field.equals(VersionFieldMapper.NAME)) {
                    return new FakeNumericDocValues(operation.version());
                }
                if (field.equals(SeqNoFieldMapper.NAME)) {
                    return new FakeNumericDocValues(operation.seqNo());
                }
                if (field.equals(SeqNoFieldMapper.PRIMARY_TERM_NAME)) {
                    return new FakeNumericDocValues(operation.primaryTerm());
                }
            }
            return getDelegate().getNumericDocValues(field);
        }

        @Override
        public BinaryDocValues getBinaryDocValues(String field) throws IOException {
            return getDelegate().getBinaryDocValues(field);
        }

        @Override
        public SortedDocValues getSortedDocValues(String field) throws IOException {
            return getDelegate().getSortedDocValues(field);
        }

        @Override
        public SortedNumericDocValues getSortedNumericDocValues(String field) throws IOException {
            return getDelegate().getSortedNumericDocValues(field);
        }

        @Override
        public SortedSetDocValues getSortedSetDocValues(String field) throws IOException {
            return getDelegate().getSortedSetDocValues(field);
        }

        @Override
        public NumericDocValues getNormValues(String field) throws IOException {
            return getDelegate().getNormValues(field);
        }

        @Override
        public DocValuesSkipper getDocValuesSkipper(String field) throws IOException {
            return getDelegate().getDocValuesSkipper(field);
        }

        @Override
        public FloatVectorValues getFloatVectorValues(String field) throws IOException {
            return getDelegate().getFloatVectorValues(field);
        }

        @Override
        public ByteVectorValues getByteVectorValues(String field) throws IOException {
            return getDelegate().getByteVectorValues(field);
        }

        @Override
        public void searchNearestVectors(String field, float[] target, KnnCollector collector, Bits acceptDocs) throws IOException {
            getDelegate().searchNearestVectors(field, target, collector, acceptDocs);
        }

        @Override
        public void searchNearestVectors(String field, byte[] target, KnnCollector collector, Bits acceptDocs) throws IOException {
            getDelegate().searchNearestVectors(field, target, collector, acceptDocs);
        }

        @Override
        public FieldInfos getFieldInfos() {
            return getDelegate().getFieldInfos();
        }

        @Override
        public Bits getLiveDocs() {
            return null;
        }

        @Override
        public PointValues getPointValues(String field) throws IOException {
            return getDelegate().getPointValues(field);
        }

        @Override
        public void checkIntegrity() throws IOException {}

        @Override
        public LeafMetaData getMetaData() {
            return getDelegate().getMetaData();
        }

        @Override
        public TermVectors termVectors() throws IOException {
            return getDelegate().termVectors();
        }

        @Override
        public StoredFields storedFields() throws IOException {
            return new StoredFields() {
                @Override
                public void document(int docID, StoredFieldVisitor visitor) throws IOException {
                    assert docID == 0;
                    if (delegate.get() == null) {
                        if (visitor instanceof FieldNamesProvidingStoredFieldsVisitor) {
                            // override this for ShardGetService
                            if (TRANSLOG_FIELD_NAMES.containsAll(((FieldNamesProvidingStoredFieldsVisitor) visitor).getFieldNames())) {
                                readStoredFieldsDirectly(visitor);
                                return;
                            }
                        }
                    }
                    getDelegate().storedFields().document(docID, visitor);
                }
            };
        }

        @Override
        public int numDocs() {
            return 1;
        }

        @Override
        public int maxDoc() {
            return 1;
        }

        private void readStoredFieldsDirectly(StoredFieldVisitor visitor) throws IOException {
            if (visitor.needsField(FAKE_SOURCE_FIELD) == StoredFieldVisitor.Status.YES) {
                BytesReference sourceBytes = operation.source();
                assert BytesReference.toBytes(sourceBytes) == sourceBytes.toBytesRef().bytes;
                SourceFieldMapper mapper = mappingLookup.getMapping().getMetadataMapperByClass(SourceFieldMapper.class);
                if (mapper != null) {
                    try {
<<<<<<< HEAD
                        sourceBytes = mapper.applyFilters(null, sourceBytes, null);
=======
                        sourceBytes = mapper.applyFilters(mappingLookup, sourceBytes, null);
>>>>>>> dd02f744
                    } catch (IOException e) {
                        throw new IOException("Failed to reapply filters after reading from translog", e);
                    }
                }
                if (sourceBytes != null) {
                    visitor.binaryField(FAKE_SOURCE_FIELD, BytesReference.toBytes(sourceBytes));
                }
            }
            if (operation.routing() != null && visitor.needsField(FAKE_ROUTING_FIELD) == StoredFieldVisitor.Status.YES) {
                visitor.stringField(FAKE_ROUTING_FIELD, operation.routing());
            }
            if (visitor.needsField(FAKE_ID_FIELD) == StoredFieldVisitor.Status.YES) {
                final byte[] id = new byte[uid.length];
                System.arraycopy(uid.bytes, uid.offset, id, 0, uid.length);
                visitor.binaryField(FAKE_ID_FIELD, id);
            }
        }

        @Override
        protected synchronized void doClose() throws IOException {
            IOUtils.close(delegate.get(), directory);
        }
    }

    private static class FakeTerms extends Terms {
        private final BytesRef uid;

        FakeTerms(BytesRef uid) {
            this.uid = uid;
        }

        @Override
        public TermsEnum iterator() throws IOException {
            return new FakeTermsEnum(uid);
        }

        @Override
        public long size() throws IOException {
            return 1;
        }

        @Override
        public long getSumTotalTermFreq() throws IOException {
            return 1;
        }

        @Override
        public long getSumDocFreq() throws IOException {
            return 1;
        }

        @Override
        public int getDocCount() throws IOException {
            return 1;
        }

        @Override
        public boolean hasFreqs() {
            return false;
        }

        @Override
        public boolean hasOffsets() {
            return false;
        }

        @Override
        public boolean hasPositions() {
            return false;
        }

        @Override
        public boolean hasPayloads() {
            return false;
        }
    }

    private static class FakeTermsEnum extends BaseTermsEnum {
        private final BytesRef term;
        private long position = -1;

        FakeTermsEnum(BytesRef term) {
            this.term = term;
        }

        @Override
        public SeekStatus seekCeil(BytesRef text) throws IOException {
            int cmp = text.compareTo(term);
            if (cmp == 0) {
                position = 0;
                return SeekStatus.FOUND;
            } else if (cmp < 0) {
                position = 0;
                return SeekStatus.NOT_FOUND;
            }
            position = Long.MAX_VALUE;
            return SeekStatus.END;
        }

        @Override
        public void seekExact(long ord) throws IOException {
            position = ord;
        }

        @Override
        public BytesRef term() throws IOException {
            assert position == 0;
            return term;
        }

        @Override
        public long ord() throws IOException {
            return position;
        }

        @Override
        public int docFreq() throws IOException {
            return 1;
        }

        @Override
        public long totalTermFreq() throws IOException {
            return 1;
        }

        @Override
        public PostingsEnum postings(PostingsEnum reuse, int flags) throws IOException {
            return new FakePostingsEnum(term);
        }

        @Override
        public ImpactsEnum impacts(int flags) throws IOException {
            throw unsupported();
        }

        @Override
        public BytesRef next() throws IOException {
            return ++position == 0 ? term : null;
        }
    }

    private static class FakePostingsEnum extends PostingsEnum {
        private final BytesRef term;

        private int iter = -1;

        private FakePostingsEnum(BytesRef term) {
            this.term = term;
        }

        @Override
        public int freq() {
            return 1;
        }

        @Override
        public int nextPosition() {
            return 0;
        }

        @Override
        public int startOffset() {
            return 0;
        }

        @Override
        public int endOffset() {
            return term.length;
        }

        @Override
        public BytesRef getPayload() {
            return null;
        }

        @Override
        public int docID() {
            return iter > 0 ? NO_MORE_DOCS : iter;
        }

        @Override
        public int nextDoc() {
            return ++iter == 0 ? 0 : NO_MORE_DOCS;
        }

        @Override
        public int advance(int target) {
            int doc;
            while ((doc = nextDoc()) < target) {
            }
            return doc;
        }

        @Override
        public long cost() {
            return 0;
        }
    }

    private static class FakeNumericDocValues extends NumericDocValues {
        private final long value;
        private final DocIdSetIterator disi = DocIdSetIterator.all(1);

        FakeNumericDocValues(long value) {
            this.value = value;
        }

        @Override
        public long longValue() {
            return value;
        }

        @Override
        public boolean advanceExact(int target) throws IOException {
            return disi.advance(target) == target;
        }

        @Override
        public int docID() {
            return disi.docID();
        }

        @Override
        public int nextDoc() throws IOException {
            return disi.nextDoc();
        }

        @Override
        public int advance(int target) throws IOException {
            return disi.advance(target);
        }

        @Override
        public long cost() {
            return disi.cost();
        }
    }
}<|MERGE_RESOLUTION|>--- conflicted
+++ resolved
@@ -440,11 +440,7 @@
                 SourceFieldMapper mapper = mappingLookup.getMapping().getMetadataMapperByClass(SourceFieldMapper.class);
                 if (mapper != null) {
                     try {
-<<<<<<< HEAD
-                        sourceBytes = mapper.applyFilters(null, sourceBytes, null);
-=======
                         sourceBytes = mapper.applyFilters(mappingLookup, sourceBytes, null);
->>>>>>> dd02f744
                     } catch (IOException e) {
                         throw new IOException("Failed to reapply filters after reading from translog", e);
                     }
