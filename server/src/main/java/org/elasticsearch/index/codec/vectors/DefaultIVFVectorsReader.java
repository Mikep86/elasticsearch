--- conflicted
+++ resolved
@@ -37,15 +37,10 @@
  * Default implementation of {@link IVFVectorsReader}. It scores the posting lists centroids using
  * brute force and then scores the top ones using the posting list.
  */
-<<<<<<< HEAD
 public class DefaultIVFVectorsReader extends IVFVectorsReader {
-    private static final float FOUR_BIT_SCALE = 1f / ((1 << 4) - 1);
-=======
-public class DefaultIVFVectorsReader extends IVFVectorsReader implements OffHeapStats {
 
     // The percentage of centroids that are scored to keep recall
     public static final double CENTROID_SAMPLING_PERCENTAGE = 0.2;
->>>>>>> ff06e461
 
     public DefaultIVFVectorsReader(SegmentReadState state, FlatVectorsReader rawVectorsReader) throws IOException {
         super(state, rawVectorsReader);
