/*
 * Copyright Elasticsearch B.V. and/or licensed to Elasticsearch B.V. under one
 * or more contributor license agreements. Licensed under the "Elastic License
 * 2.0", the "GNU Affero General Public License v3.0 only", and the "Server Side
 * Public License v 1"; you may not use this file except in compliance with, at
 * your election, the "Elastic License 2.0", the "GNU Affero General Public
 * License v3.0 only", or the "Server Side Public License, v 1".
 */

package org.elasticsearch.index.codec.vectors;

import org.apache.lucene.codecs.hnsw.DefaultFlatVectorScorer;
import org.apache.lucene.codecs.hnsw.FlatFieldVectorsWriter;
import org.apache.lucene.codecs.hnsw.FlatVectorsFormat;
import org.apache.lucene.codecs.hnsw.FlatVectorsReader;
import org.apache.lucene.codecs.hnsw.FlatVectorsScorer;
import org.apache.lucene.codecs.hnsw.FlatVectorsWriter;
import org.apache.lucene.codecs.hnsw.ScalarQuantizedVectorScorer;
import org.apache.lucene.codecs.lucene99.Lucene99FlatVectorsFormat;
import org.apache.lucene.codecs.lucene99.Lucene99ScalarQuantizedVectorsReader;
import org.apache.lucene.codecs.lucene99.Lucene99ScalarQuantizedVectorsWriter;
import org.apache.lucene.index.ByteVectorValues;
import org.apache.lucene.index.FieldInfo;
import org.apache.lucene.index.FloatVectorValues;
import org.apache.lucene.index.KnnVectorValues;
import org.apache.lucene.index.MergeState;
import org.apache.lucene.index.SegmentReadState;
import org.apache.lucene.index.SegmentWriteState;
import org.apache.lucene.index.Sorter;
import org.apache.lucene.index.VectorSimilarityFunction;
import org.apache.lucene.util.hnsw.CloseableRandomVectorScorerSupplier;
import org.apache.lucene.util.hnsw.RandomVectorScorer;
import org.apache.lucene.util.hnsw.RandomVectorScorerSupplier;
import org.apache.lucene.util.quantization.QuantizedByteVectorValues;
import org.apache.lucene.util.quantization.QuantizedVectorsReader;
import org.apache.lucene.util.quantization.ScalarQuantizer;
import org.elasticsearch.index.codec.vectors.reflect.OffHeapByteSizeUtils;
import org.elasticsearch.index.codec.vectors.reflect.OffHeapStats;
import org.elasticsearch.simdvec.VectorScorerFactory;
import org.elasticsearch.simdvec.VectorSimilarityType;

import java.io.IOException;
import java.util.Map;

import static org.apache.lucene.codecs.lucene99.Lucene99ScalarQuantizedVectorsFormat.DYNAMIC_CONFIDENCE_INTERVAL;
import static org.elasticsearch.index.mapper.vectors.DenseVectorFieldMapper.MAX_DIMS_COUNT;

public class ES814ScalarQuantizedVectorsFormat extends FlatVectorsFormat {

    static final String NAME = "ES814ScalarQuantizedVectorsFormat";
    private static final int ALLOWED_BITS = (1 << 8) | (1 << 7) | (1 << 4);

    private static final FlatVectorsFormat rawVectorFormat = new Lucene99FlatVectorsFormat(DefaultFlatVectorScorer.INSTANCE);

    static final FlatVectorsScorer flatVectorScorer = new ESFlatVectorsScorer(
        new ScalarQuantizedVectorScorer(DefaultFlatVectorScorer.INSTANCE)
    );

    /** The minimum confidence interval */
    private static final float MINIMUM_CONFIDENCE_INTERVAL = 0.9f;

    /** The maximum confidence interval */
    private static final float MAXIMUM_CONFIDENCE_INTERVAL = 1f;

    /**
     * Controls the confidence interval used to scalar quantize the vectors the default value is
     * calculated as `1-1/(vector_dimensions + 1)`
     */
    public final Float confidenceInterval;

    private final byte bits;
    private final boolean compress;

    public ES814ScalarQuantizedVectorsFormat(Float confidenceInterval, int bits, boolean compress) {
        super(NAME);
        if (confidenceInterval != null
            && confidenceInterval != DYNAMIC_CONFIDENCE_INTERVAL
            && (confidenceInterval < MINIMUM_CONFIDENCE_INTERVAL || confidenceInterval > MAXIMUM_CONFIDENCE_INTERVAL)) {
            throw new IllegalArgumentException(
                "confidenceInterval must be between "
                    + MINIMUM_CONFIDENCE_INTERVAL
                    + " and "
                    + MAXIMUM_CONFIDENCE_INTERVAL
                    + "; confidenceInterval="
                    + confidenceInterval
            );
        }
        if (bits < 1 || bits > 8 || (ALLOWED_BITS & (1 << bits)) == 0) {
            throw new IllegalArgumentException("bits must be one of: 4, 7, 8; bits=" + bits);
        }
        this.confidenceInterval = confidenceInterval;
        this.bits = (byte) bits;
        this.compress = compress;
    }

    @Override
    public String toString() {
        return NAME
            + "(name="
            + NAME
            + ", confidenceInterval="
            + confidenceInterval
            + ", bits="
            + bits
            + ", compressed="
            + compress
            + ", flatVectorScorer="
            + flatVectorScorer
            + ", rawVectorFormat="
            + rawVectorFormat
            + ")";
    }

    @Override
    public FlatVectorsWriter fieldsWriter(SegmentWriteState state) throws IOException {
        return new ES814ScalarQuantizedVectorsWriter(
            new Lucene99ScalarQuantizedVectorsWriter(
                state,
                confidenceInterval,
                bits,
                compress,
                rawVectorFormat.fieldsWriter(state),
                flatVectorScorer
            )
        );
    }

    @Override
    public FlatVectorsReader fieldsReader(SegmentReadState state) throws IOException {
        return new ES814ScalarQuantizedVectorsReader(
            new Lucene99ScalarQuantizedVectorsReader(state, rawVectorFormat.fieldsReader(state), flatVectorScorer)
        );
    }

    static final class ES814ScalarQuantizedVectorsWriter extends FlatVectorsWriter {

        final Lucene99ScalarQuantizedVectorsWriter delegate;

        ES814ScalarQuantizedVectorsWriter(Lucene99ScalarQuantizedVectorsWriter delegate) {
            super(delegate.getFlatVectorScorer());
            this.delegate = delegate;
        }

        @Override
        public FlatFieldVectorsWriter<?> addField(FieldInfo fieldInfo) throws IOException {
            return delegate.addField(fieldInfo);
        }

        @Override
        public void mergeOneField(FieldInfo fieldInfo, MergeState mergeState) throws IOException {
            delegate.mergeOneField(fieldInfo, mergeState);
        }

        @Override
        public CloseableRandomVectorScorerSupplier mergeOneFieldToIndex(FieldInfo fieldInfo, MergeState mergeState) throws IOException {
            return delegate.mergeOneFieldToIndex(fieldInfo, mergeState);
        }

        @Override
        public void finish() throws IOException {
            delegate.finish();
        }

        @Override
        public void flush(int i, Sorter.DocMap docMap) throws IOException {
            delegate.flush(i, docMap);
        }

        @Override
        public void close() throws IOException {
            delegate.close();
        }

        @Override
        public long ramBytesUsed() {
            return delegate.ramBytesUsed();
        }
    }

    static final class ES814ScalarQuantizedVectorsReader extends FlatVectorsReader implements QuantizedVectorsReader, OffHeapStats {

        final Lucene99ScalarQuantizedVectorsReader delegate;

        ES814ScalarQuantizedVectorsReader(Lucene99ScalarQuantizedVectorsReader delegate) {
            super(delegate.getFlatVectorScorer());
            this.delegate = delegate;
        }

        @Override
        public RandomVectorScorer getRandomVectorScorer(String field, float[] target) throws IOException {
            return delegate.getRandomVectorScorer(field, target);
        }

        @Override
        public RandomVectorScorer getRandomVectorScorer(String field, byte[] target) throws IOException {
            return delegate.getRandomVectorScorer(field, target);
        }

        @Override
        public void checkIntegrity() throws IOException {
            delegate.checkIntegrity();
        }

        @Override
        public FloatVectorValues getFloatVectorValues(String field) throws IOException {
            return delegate.getFloatVectorValues(field);
        }

        @Override
        public ByteVectorValues getByteVectorValues(String field) throws IOException {
            return delegate.getByteVectorValues(field);
        }

        @Override
        public QuantizedByteVectorValues getQuantizedVectorValues(String fieldName) throws IOException {
            return delegate.getQuantizedVectorValues(fieldName);
        }

        @Override
        public ScalarQuantizer getQuantizationState(String fieldName) {
            return delegate.getQuantizationState(fieldName);
        }

        @Override
        public void close() throws IOException {
            delegate.close();
        }

        @Override
        public long ramBytesUsed() {
            return delegate.ramBytesUsed();
        }

        @Override
        public Map<String, Long> getOffHeapByteSize(FieldInfo fieldInfo) {
<<<<<<< HEAD
            return delegate.getOffHeapByteSize(fieldInfo);
=======
            return OffHeapByteSizeUtils.getOffHeapByteSize(delegate, fieldInfo);
>>>>>>> 6bb79f2d
        }
    }

    static final class ESFlatVectorsScorer implements FlatVectorsScorer {

        final FlatVectorsScorer delegate;
        final VectorScorerFactory factory;

        ESFlatVectorsScorer(FlatVectorsScorer delegte) {
            this.delegate = delegte;
            factory = VectorScorerFactory.instance().orElse(null);
        }

        @Override
        public String toString() {
            return "ESFlatVectorsScorer(" + "delegate=" + delegate + ", factory=" + factory + ')';
        }

        @Override
        public RandomVectorScorerSupplier getRandomVectorScorerSupplier(VectorSimilarityFunction sim, KnnVectorValues values)
            throws IOException {
            if (values instanceof QuantizedByteVectorValues qValues && qValues.getSlice() != null) {
                // TODO: optimize int4 quantization
                if (qValues.getScalarQuantizer().getBits() != 7) {
                    return delegate.getRandomVectorScorerSupplier(sim, values);
                }
                if (factory != null) {
                    var scorer = factory.getInt7SQVectorScorerSupplier(
                        VectorSimilarityType.of(sim),
                        qValues.getSlice(),
                        qValues,
                        qValues.getScalarQuantizer().getConstantMultiplier()
                    );
                    if (scorer.isPresent()) {
                        return scorer.get();
                    }
                }
            }
            return delegate.getRandomVectorScorerSupplier(sim, values);
        }

        @Override
        public RandomVectorScorer getRandomVectorScorer(VectorSimilarityFunction sim, KnnVectorValues values, float[] query)
            throws IOException {
            if (values instanceof QuantizedByteVectorValues qValues && qValues.getSlice() != null) {
                // TODO: optimize int4 quantization
                if (qValues.getScalarQuantizer().getBits() != 7) {
                    return delegate.getRandomVectorScorer(sim, values, query);
                }
                if (factory != null) {
                    var scorer = factory.getInt7SQVectorScorer(sim, qValues, query);
                    if (scorer.isPresent()) {
                        return scorer.get();
                    }
                }
            }
            return delegate.getRandomVectorScorer(sim, values, query);
        }

        @Override
        public RandomVectorScorer getRandomVectorScorer(VectorSimilarityFunction sim, KnnVectorValues values, byte[] query)
            throws IOException {
            return delegate.getRandomVectorScorer(sim, values, query);
        }
    }

    @Override
    public int getMaxDimensions(String fieldName) {
        return MAX_DIMS_COUNT;
    }
}<|MERGE_RESOLUTION|>--- conflicted
+++ resolved
@@ -233,11 +233,7 @@
 
         @Override
         public Map<String, Long> getOffHeapByteSize(FieldInfo fieldInfo) {
-<<<<<<< HEAD
             return delegate.getOffHeapByteSize(fieldInfo);
-=======
-            return OffHeapByteSizeUtils.getOffHeapByteSize(delegate, fieldInfo);
->>>>>>> 6bb79f2d
         }
     }
 
