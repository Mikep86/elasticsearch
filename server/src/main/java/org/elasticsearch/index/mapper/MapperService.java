/*
 * Copyright Elasticsearch B.V. and/or licensed to Elasticsearch B.V. under one
 * or more contributor license agreements. Licensed under the "Elastic License
 * 2.0", the "GNU Affero General Public License v3.0 only", and the "Server Side
 * Public License v 1"; you may not use this file except in compliance with, at
 * your election, the "Elastic License 2.0", the "GNU Affero General Public
 * License v3.0 only", or the "Server Side Public License, v 1".
 */

package org.elasticsearch.index.mapper;

import org.apache.lucene.search.Query;
import org.apache.lucene.search.join.BitSetProducer;
import org.elasticsearch.TransportVersion;
import org.elasticsearch.cluster.metadata.IndexMetadata;
import org.elasticsearch.cluster.metadata.MappingMetadata;
import org.elasticsearch.cluster.service.ClusterService;
import org.elasticsearch.common.compress.CompressedXContent;
import org.elasticsearch.common.compress.CompressorFactory;
import org.elasticsearch.common.settings.Setting;
import org.elasticsearch.common.settings.Setting.Property;
import org.elasticsearch.common.xcontent.LoggingDeprecationHandler;
import org.elasticsearch.common.xcontent.XContentHelper;
import org.elasticsearch.core.Nullable;
import org.elasticsearch.features.NodeFeature;
import org.elasticsearch.index.AbstractIndexComponent;
import org.elasticsearch.index.IndexMode;
import org.elasticsearch.index.IndexSettings;
import org.elasticsearch.index.IndexVersion;
import org.elasticsearch.index.IndexVersions;
import org.elasticsearch.index.analysis.AnalysisRegistry;
import org.elasticsearch.index.analysis.IndexAnalyzers;
import org.elasticsearch.index.analysis.NamedAnalyzer;
import org.elasticsearch.index.query.SearchExecutionContext;
import org.elasticsearch.index.similarity.SimilarityService;
import org.elasticsearch.indices.IndicesModule;
import org.elasticsearch.script.ScriptCompiler;
import org.elasticsearch.xcontent.NamedXContentRegistry;
import org.elasticsearch.xcontent.ToXContent;
import org.elasticsearch.xcontent.XContentParser;
import org.elasticsearch.xcontent.XContentParserConfiguration;
import org.elasticsearch.xcontent.XContentType;

import java.io.Closeable;
import java.io.IOException;
import java.io.InputStream;
import java.util.Collections;
import java.util.HashMap;
import java.util.LinkedHashMap;
import java.util.List;
import java.util.Map;
import java.util.Objects;
import java.util.Optional;
import java.util.Set;
import java.util.function.Function;
import java.util.function.Supplier;

public class MapperService extends AbstractIndexComponent implements Closeable {

    /**
     * The reason why a mapping is being merged.
     */
    public enum MergeReason {
        /**
         * Pre-flight check before sending a dynamic mapping update to the master
         */
        MAPPING_AUTO_UPDATE_PREFLIGHT {
            @Override
            public boolean isAutoUpdate() {
                return true;
            }
        },
        /**
         * Dynamic mapping updates
         */
        MAPPING_AUTO_UPDATE {
            @Override
            public boolean isAutoUpdate() {
                return true;
            }
        },
        /**
         * Create or update a mapping.
         */
        MAPPING_UPDATE,
        /**
         * Merge mappings from a composable index template.
         */
        INDEX_TEMPLATE,
        /**
         * Recovery of an existing mapping, for instance because of a restart,
         * if a shard was moved to a different node or for administrative
         * purposes.
         */
        MAPPING_RECOVERY;

        public boolean isAutoUpdate() {
            return false;
        }
    }

    public static final String SINGLE_MAPPING_NAME = "_doc";
    public static final String TYPE_FIELD_NAME = "_type";
    public static final Setting<Long> INDEX_MAPPING_NESTED_FIELDS_LIMIT_SETTING = Setting.longSetting(
        "index.mapping.nested_fields.limit",
        50L,
        0,
        Property.Dynamic,
        Property.IndexScope
    );
    // maximum allowed number of nested json objects across all fields in a single document
    public static final Setting<Long> INDEX_MAPPING_NESTED_DOCS_LIMIT_SETTING = Setting.longSetting(
        "index.mapping.nested_objects.limit",
        10000L,
        0,
        Property.Dynamic,
        Property.IndexScope
    );
    public static final Setting<Long> INDEX_MAPPING_TOTAL_FIELDS_LIMIT_SETTING = Setting.longSetting(
        "index.mapping.total_fields.limit",
        1000L,
        0,
        Property.Dynamic,
        Property.IndexScope,
        Property.ServerlessPublic
    );

    public static final NodeFeature LOGSDB_DEFAULT_IGNORE_DYNAMIC_BEYOND_LIMIT = new NodeFeature(
        "mapper.logsdb_default_ignore_dynamic_beyond_limit"
    );
    public static final Setting<Boolean> INDEX_MAPPING_IGNORE_DYNAMIC_BEYOND_LIMIT_SETTING = Setting.boolSetting(
        "index.mapping.total_fields.ignore_dynamic_beyond_limit",
        settings -> {
            boolean isLogsDBIndexMode = IndexSettings.MODE.get(settings) == IndexMode.LOGSDB;
            final IndexVersion indexVersionCreated = IndexMetadata.SETTING_INDEX_VERSION_CREATED.get(settings);
            boolean isNewIndexVersion = indexVersionCreated.between(
                IndexVersions.LOGSDB_DEFAULT_IGNORE_DYNAMIC_BEYOND_LIMIT_BACKPORT,
                IndexVersions.UPGRADE_TO_LUCENE_10_0_0
            ) || indexVersionCreated.onOrAfter(IndexVersions.LOGSDB_DEFAULT_IGNORE_DYNAMIC_BEYOND_LIMIT);
            return String.valueOf(isLogsDBIndexMode && isNewIndexVersion);
        },
        Property.Dynamic,
        Property.IndexScope,
        Property.ServerlessPublic
    );
    public static final Setting<Long> INDEX_MAPPING_DEPTH_LIMIT_SETTING = Setting.longSetting(
        "index.mapping.depth.limit",
        20L,
        1,
        Property.Dynamic,
        Property.IndexScope
    );
    public static final Setting<Long> INDEX_MAPPING_FIELD_NAME_LENGTH_LIMIT_SETTING = Setting.longSetting(
        "index.mapping.field_name_length.limit",
        Long.MAX_VALUE,
        1L,
        Property.Dynamic,
        Property.IndexScope
    );
    public static final Setting<Long> INDEX_MAPPING_DIMENSION_FIELDS_LIMIT_SETTING = Setting.longSetting(
        "index.mapping.dimension_fields.limit",
        32_768,
        0,
        Property.Dynamic,
        Property.IndexScope
    );
    /**
     * Legacy index setting, kept for 7.x BWC compatibility. This setting has no effect in 8.x. Do not use.
     */
    @Deprecated
    public static final Setting<Boolean> INDEX_MAPPER_DYNAMIC_SETTING = Setting.boolSetting(
        "index.mapper.dynamic",
        true,
        Property.Dynamic,
        Property.IndexScope,
        Property.IndexSettingDeprecatedInV7AndRemovedInV8
    );

    private final IndexAnalyzers indexAnalyzers;
    private final MappingParser mappingParser;
    private final DocumentParser documentParser;
    private final IndexVersion indexVersionCreated;
    private final MapperRegistry mapperRegistry;
    private final Supplier<MappingParserContext> mappingParserContextSupplier;
    private final Function<Query, BitSetProducer> bitSetProducer;
    private final MapperMetrics mapperMetrics;

    private volatile DocumentMapper mapper;
    private volatile long mappingVersion;

    public MapperService(
        ClusterService clusterService,
        IndexSettings indexSettings,
        IndexAnalyzers indexAnalyzers,
        XContentParserConfiguration parserConfiguration,
        SimilarityService similarityService,
        MapperRegistry mapperRegistry,
        Supplier<SearchExecutionContext> searchExecutionContextSupplier,
        IdFieldMapper idFieldMapper,
        ScriptCompiler scriptCompiler,
        Function<Query, BitSetProducer> bitSetProducer,
        MapperMetrics mapperMetrics
    ) {
        this(
            () -> clusterService.state().getMinTransportVersion(),
            indexSettings,
            indexAnalyzers,
            parserConfiguration,
            similarityService,
            mapperRegistry,
            searchExecutionContextSupplier,
            idFieldMapper,
            scriptCompiler,
            bitSetProducer,
            mapperMetrics
        );
    }

    @SuppressWarnings("this-escape")
    public MapperService(
        Supplier<TransportVersion> clusterTransportVersion,
        IndexSettings indexSettings,
        IndexAnalyzers indexAnalyzers,
        XContentParserConfiguration parserConfiguration,
        SimilarityService similarityService,
        MapperRegistry mapperRegistry,
        Supplier<SearchExecutionContext> searchExecutionContextSupplier,
        IdFieldMapper idFieldMapper,
        ScriptCompiler scriptCompiler,
        Function<Query, BitSetProducer> bitSetProducer,
        MapperMetrics mapperMetrics
    ) {
        super(indexSettings);
        this.indexVersionCreated = indexSettings.getIndexVersionCreated();
        this.indexAnalyzers = indexAnalyzers;
        this.mapperRegistry = mapperRegistry;
        this.mappingParserContextSupplier = () -> new MappingParserContext(
            similarityService::getSimilarity,
            type -> mapperRegistry.getMapperParser(type, indexVersionCreated),
            mapperRegistry.getRuntimeFieldParsers()::get,
            indexVersionCreated,
            clusterTransportVersion,
            searchExecutionContextSupplier,
            scriptCompiler,
            indexAnalyzers,
            indexSettings,
            idFieldMapper,
            bitSetProducer,
<<<<<<< HEAD
            mapperRegistry.getVectorsFormatProviders()
=======
            mapperRegistry.getNamespaceValidator()
>>>>>>> f38f4ad8
        );
        this.documentParser = new DocumentParser(parserConfiguration, this.mappingParserContextSupplier.get());
        Map<String, MetadataFieldMapper.TypeParser> metadataMapperParsers = mapperRegistry.getMetadataMapperParsers(
            indexSettings.getIndexVersionCreated()
        );
        this.mappingParser = new MappingParser(
            mappingParserContextSupplier,
            metadataMapperParsers,
            this::getMetadataMappers,
            this::resolveDocumentType
        );
        this.bitSetProducer = bitSetProducer;
        this.mapperMetrics = mapperMetrics;
    }

    public boolean hasNested() {
        return mappingLookup().nestedLookup() != NestedLookup.EMPTY;
    }

    public IndexAnalyzers getIndexAnalyzers() {
        return this.indexAnalyzers;
    }

    public MappingParserContext parserContext() {
        return mappingParserContextSupplier.get();
    }

    /**
     * Exposes a {@link DocumentParser}
     * @return a document parser to be used to parse incoming documents
     */
    public DocumentParser documentParser() {
        return this.documentParser;
    }

    Map<Class<? extends MetadataFieldMapper>, MetadataFieldMapper> getMetadataMappers() {
        final MappingParserContext mappingParserContext = parserContext();
        final DocumentMapper existingMapper = mapper;
        final Map<String, MetadataFieldMapper.TypeParser> metadataMapperParsers = mapperRegistry.getMetadataMapperParsers(
            indexSettings.getIndexVersionCreated()
        );
        Map<Class<? extends MetadataFieldMapper>, MetadataFieldMapper> metadataMappers = new LinkedHashMap<>();
        if (existingMapper == null) {
            for (MetadataFieldMapper.TypeParser parser : metadataMapperParsers.values()) {
                MetadataFieldMapper metadataFieldMapper = parser.getDefault(mappingParserContext);
                // A MetadataFieldMapper may choose to not be added to the metadata mappers
                // of an index (eg TimeSeriesIdFieldMapper is only added to time series indices)
                // In this case its TypeParser will return null instead of the MetadataFieldMapper
                // instance.
                if (metadataFieldMapper != null) {
                    metadataMappers.put(metadataFieldMapper.getClass(), metadataFieldMapper);
                }
            }
        } else {
            metadataMappers.putAll(existingMapper.mapping().getMetadataMappersMap());
        }
        return metadataMappers;
    }

    /**
     * Parses the mappings (formatted as JSON) into a map
     */
    public static Map<String, Object> parseMapping(NamedXContentRegistry xContentRegistry, String mappingSource) throws IOException {
        if ("{}".equals(mappingSource)) {
            // empty JSON is a common default value so it makes sense to optimize for it a little
            return Map.of();
        }
        try (XContentParser parser = XContentType.JSON.xContent().createParser(parserConfig(xContentRegistry), mappingSource)) {
            return parser.map();
        }
    }

    /**
     * Parses the mappings (formatted as JSON) into a map
     */
    public static Map<String, Object> parseMapping(NamedXContentRegistry xContentRegistry, CompressedXContent mappingSource)
        throws IOException {
        try (
            InputStream in = CompressorFactory.COMPRESSOR.threadLocalInputStream(mappingSource.compressedReference().streamInput());
            XContentParser parser = XContentType.JSON.xContent().createParser(parserConfig(xContentRegistry), in)
        ) {
            return parser.map();
        }
    }

    private static XContentParserConfiguration parserConfig(NamedXContentRegistry xContentRegistry) {
        return XContentParserConfiguration.EMPTY.withRegistry(xContentRegistry).withDeprecationHandler(LoggingDeprecationHandler.INSTANCE);
    }

    /**
     * Update local mapping by applying the incoming mapping that have already been merged with the current one on the master
     */
    public void updateMapping(final IndexMetadata currentIndexMetadata, final IndexMetadata newIndexMetadata) {
        assert newIndexMetadata.getIndex().equals(index())
            : "index mismatch: expected " + index() + " but was " + newIndexMetadata.getIndex();

        if (currentIndexMetadata != null && currentIndexMetadata.getMappingVersion() == newIndexMetadata.getMappingVersion()) {
            assert assertNoUpdateRequired(newIndexMetadata);
            return;
        }

        MappingMetadata newMappingMetadata = newIndexMetadata.mapping();
        if (newMappingMetadata != null) {
            String type = newMappingMetadata.type();
            CompressedXContent incomingMappingSource = newMappingMetadata.source();
            Mapping incomingMapping = parseMapping(type, MergeReason.MAPPING_UPDATE, incomingMappingSource);
            DocumentMapper previousMapper;
            synchronized (this) {
                previousMapper = this.mapper;
                assert assertRefreshIsNotNeeded(previousMapper, type, incomingMapping);
                this.mapper = newDocumentMapper(incomingMapping, MergeReason.MAPPING_RECOVERY, incomingMappingSource);
                this.mappingVersion = newIndexMetadata.getMappingVersion();
            }
            String op = previousMapper != null ? "updated" : "added";
            if (logger.isDebugEnabled() && incomingMappingSource.compressed().length < 512) {
                logger.debug("[{}] {} mapping, source [{}]", index(), op, incomingMappingSource.string());
            } else if (logger.isTraceEnabled()) {
                logger.trace("[{}] {} mapping, source [{}]", index(), op, incomingMappingSource.string());
            } else {
                logger.debug("[{}] {} mapping (source suppressed due to length, use TRACE level if needed)", index(), op);
            }
        }
    }

    private boolean assertRefreshIsNotNeeded(DocumentMapper currentMapper, String type, Mapping incomingMapping) {
        Mapping mergedMapping = mergeMappings(currentMapper, incomingMapping, MergeReason.MAPPING_RECOVERY, indexSettings);
        // skip the runtime section or removed runtime fields will make the assertion fail
        ToXContent.MapParams params = new ToXContent.MapParams(Collections.singletonMap(RootObjectMapper.TOXCONTENT_SKIP_RUNTIME, "true"));
        CompressedXContent mergedMappingSource;
        try {
            mergedMappingSource = new CompressedXContent(mergedMapping, params);
        } catch (Exception e) {
            throw new AssertionError("failed to serialize source for type [" + type + "]", e);
        }
        CompressedXContent incomingMappingSource;
        try {
            incomingMappingSource = new CompressedXContent(incomingMapping, params);
        } catch (Exception e) {
            throw new AssertionError("failed to serialize source for type [" + type + "]", e);
        }
        // we used to ask the master to refresh its mappings whenever the result of merging the incoming mappings with the
        // current mappings differs from the incoming mappings. We now rather assert that this situation never happens.
        assert mergedMappingSource.equals(incomingMappingSource)
            : "["
                + index()
                + "] parsed mapping, and got different sources\n"
                + "incoming:\n"
                + incomingMappingSource
                + "\nmerged:\n"
                + mergedMappingSource;
        return true;
    }

    boolean assertNoUpdateRequired(final IndexMetadata newIndexMetadata) {
        MappingMetadata mapping = newIndexMetadata.mapping();
        if (mapping != null) {
            // mapping representations may change between versions (eg text field mappers
            // used to always explicitly serialize analyzers), so we cannot simply check
            // that the incoming mappings are the same as the current ones: we need to
            // parse the incoming mappings into a DocumentMapper and check that its
            // serialization is the same as the existing mapper
            Mapping newMapping = parseMapping(mapping.type(), MergeReason.MAPPING_UPDATE, mapping.source());
            final CompressedXContent currentSource = this.mapper.mappingSource();
            final CompressedXContent newSource = newMapping.toCompressedXContent();
            if (Objects.equals(currentSource, newSource) == false
                && mapper.isSyntheticSourceMalformed(currentSource, indexVersionCreated) == false) {
                throw new IllegalStateException(
                    "expected current mapping [" + currentSource + "] to be the same as new mapping [" + newSource + "]"
                );
            }
        }
        return true;

    }

    public void merge(IndexMetadata indexMetadata, MergeReason reason) {
        assert reason != MergeReason.MAPPING_AUTO_UPDATE_PREFLIGHT;
        MappingMetadata mappingMetadata = indexMetadata.mapping();
        if (mappingMetadata != null) {
            merge(mappingMetadata.type(), mappingMetadata.source(), reason);
        }
    }

    /**
     * Merging the provided mappings. Actual merging is done in the raw, non-parsed, form of the mappings. This allows to do a proper bulk
     * merge, where parsing is done only when all raw mapping settings are already merged.
     */
    public DocumentMapper merge(String type, List<CompressedXContent> mappingSources, MergeReason reason) {
        final DocumentMapper currentMapper = this.mapper;
        if (currentMapper != null && mappingSources.size() == 1 && currentMapper.mappingSource().equals(mappingSources.get(0))) {
            return currentMapper;
        }

        Map<String, Object> mergedRawMapping = null;
        for (CompressedXContent mappingSource : mappingSources) {
            Map<String, Object> rawMapping = MappingParser.convertToMap(mappingSource);

            // normalize mappings, making sure that all have the provided type as a single root
            if (rawMapping.containsKey(type)) {
                if (rawMapping.size() > 1) {
                    throw new MapperParsingException("cannot merge a map with multiple roots, one of which is [" + type + "]");
                }
            } else {
                rawMapping = Map.of(type, rawMapping);
            }

            if (mergedRawMapping == null) {
                mergedRawMapping = rawMapping;
            } else {
                XContentHelper.merge(type, mergedRawMapping, rawMapping, RawFieldMappingMerge.INSTANCE);
            }
        }
        if (mergedRawMapping != null && mergedRawMapping.size() > 1) {
            throw new MapperParsingException("cannot merge mapping sources with different roots");
        }
        return (mergedRawMapping != null) ? doMerge(type, reason, mergedRawMapping) : null;
    }

    /**
     * A {@link org.elasticsearch.common.xcontent.XContentHelper.CustomMerge} for raw map merges that are suitable for index/field mappings.
     * The default raw map merge algorithm doesn't override values - if there are multiple values for a key, then:
     * <ul>
     *     <li> if the values are of map type, the old and new values will be merged recursively
     *     <li> otherwise, the original value will be maintained
     * </ul>
     * When merging field mappings, we want something else. Specifically:
     * <ul>
     *     <li> within field mappings node (which is nested within a {@code properties} node):
     *     <ul>
     *         <li> if both the base mapping and the mapping to merge into it are of mergeable types (e.g {@code object -> object},
     *         {@code object -> nested}), then we only want to merge specific mapping entries:
     *         <ul>
     *             <li> {@code properties} node - merging fields from both mappings
     *             <li> {@code subobjects} entry - since this setting affects an entire subtree, we need to keep it when merging
     *         </ul>
     *         <li> otherwise, for any couple of non-mergeable types ((e.g {@code object -> long}, {@code long -> long}) - we just want
     *         to replace the entire mappings subtree, let the last one win
     *     </ul>
     *     <li> any other map values that are not encountered within a {@code properties} node (e.g. "_doc", "_meta" or "properties"
     *     itself) - apply recursive merge as the default algorithm would apply
     *     <li> any non-map values - override the value of the base map with the value of the merged map
     * </ul>
     */
    private static class RawFieldMappingMerge implements XContentHelper.CustomMerge {
        private static final XContentHelper.CustomMerge INSTANCE = new RawFieldMappingMerge();

        private static final Set<String> MERGEABLE_OBJECT_TYPES = Set.of(ObjectMapper.CONTENT_TYPE, NestedObjectMapper.CONTENT_TYPE);

        private RawFieldMappingMerge() {}

        @SuppressWarnings("unchecked")
        @Override
        public Object merge(String parent, String key, Object oldValue, Object newValue) {
            if (oldValue instanceof Map && newValue instanceof Map) {
                if ("properties".equals(parent)) {
                    // merging two mappings of the same field, where "key" is the field name
                    Map<String, Object> baseMap = (Map<String, Object>) oldValue;
                    Map<String, Object> mapToMerge = (Map<String, Object>) newValue;
                    if (shouldMergeFieldMappings(baseMap, mapToMerge)) {
                        // if two field mappings are to be merged, we only want to keep some specific entries from the base mapping and
                        // let all others be overridden by the second mapping
                        Map<String, Object> mergedMappings = new HashMap<>();
                        // we must keep the "properties" node, otherwise our merge has no point
                        if (baseMap.containsKey("properties")) {
                            mergedMappings.put("properties", new HashMap<>((Map<String, Object>) baseMap.get("properties")));
                        }
                        // the "subobjects" setting affects an entire subtree and not only locally where it is configured
                        if (baseMap.containsKey("subobjects")) {
                            mergedMappings.put("subobjects", baseMap.get("subobjects"));
                        }
                        // Recursively merge these two field mappings.
                        // Since "key" is an arbitrary field name, for which we only need plain mapping subtrees merge, no need to pass it
                        // to the recursion as it shouldn't affect the merge logic. Specifically, passing a parent may cause merge
                        // failures of fields named "properties". See https://github.com/elastic/elasticsearch/issues/108866
                        XContentHelper.merge(mergedMappings, mapToMerge, INSTANCE);
                        return mergedMappings;
                    } else {
                        // non-mergeable types - replace the entire mapping subtree for this field
                        return mapToMerge;
                    }
                }
                // anything else (e.g. "_doc", "_meta", "properties") - no custom merge, rely on caller merge logic
                // field mapping entries of Map type (like "fields" and "meta") are handled above and should never reach here
                return null;
            } else {
                if (key.equals("required")) {
                    // we look for explicit `_routing.required` settings because we use them to detect contradictions of this setting
                    // that comes from mappings with such that comes from the optional `data_stream` configuration of composable index
                    // templates
                    if ("_routing".equals(parent) && oldValue != newValue) {
                        throw new MapperParsingException("contradicting `_routing.required` settings");
                    }
                }
                return newValue;
            }
        }

        /**
         * Normally, we don't want to merge raw field mappings, however there are cases where we do, for example - two
         * "object" (or "nested") mappings.
         *
         * @param mappings1 first mapping of a field
         * @param mappings2 second mapping of a field
         * @return {@code true} if the second mapping should be merged into the first mapping
         */
        private boolean shouldMergeFieldMappings(Map<String, Object> mappings1, Map<String, Object> mappings2) {
            String type1 = (String) mappings1.get("type");
            if (type1 == null && mappings1.get("properties") != null) {
                type1 = ObjectMapper.CONTENT_TYPE;
            }
            String type2 = (String) mappings2.get("type");
            if (type2 == null && mappings2.get("properties") != null) {
                type2 = ObjectMapper.CONTENT_TYPE;
            }
            if (type1 == null || type2 == null) {
                return false;
            }
            return MERGEABLE_OBJECT_TYPES.contains(type1) && MERGEABLE_OBJECT_TYPES.contains(type2);
        }
    }

    public DocumentMapper merge(String type, CompressedXContent mappingSource, MergeReason reason) {
        final DocumentMapper currentMapper = this.mapper;
        if (currentMapper != null && currentMapper.mappingSource().equals(mappingSource)) {
            return currentMapper;
        }
        Map<String, Object> mappingSourceAsMap = MappingParser.convertToMap(mappingSource);
        return doMerge(type, reason, mappingSourceAsMap);
    }

    private DocumentMapper doMerge(String type, MergeReason reason, Map<String, Object> mappingSourceAsMap) {
        Mapping incomingMapping = parseMapping(type, reason, mappingSourceAsMap);
        // TODO: In many cases the source here is equal to mappingSource so we need not serialize again.
        // We should identify these cases reliably and save expensive serialization here
        if (reason == MergeReason.MAPPING_AUTO_UPDATE_PREFLIGHT) {
            // only doing a merge without updating the actual #mapper field, no need to synchronize
            Mapping mapping = mergeMappings(this.mapper, incomingMapping, MergeReason.MAPPING_AUTO_UPDATE_PREFLIGHT, this.indexSettings);
            return newDocumentMapper(mapping, MergeReason.MAPPING_AUTO_UPDATE_PREFLIGHT, mapping.toCompressedXContent());
        } else {
            // synchronized concurrent mapper updates are guaranteed to set merged mappers derived from the mapper value previously read
            // TODO: can we even have concurrent updates here?
            synchronized (this) {
                Mapping mapping = mergeMappings(this.mapper, incomingMapping, reason, this.indexSettings);
                DocumentMapper newMapper = newDocumentMapper(mapping, reason, mapping.toCompressedXContent());
                this.mapper = newMapper;
                assert assertSerialization(newMapper, reason);
                return newMapper;
            }
        }
    }

    private DocumentMapper newDocumentMapper(Mapping mapping, MergeReason reason, CompressedXContent mappingSource) {
        DocumentMapper newMapper = new DocumentMapper(
            documentParser,
            mapping,
            mappingSource,
            indexVersionCreated,
            mapperMetrics,
            index().getName()
        );
        newMapper.validate(indexSettings, reason != MergeReason.MAPPING_RECOVERY);
        return newMapper;
    }

    public Mapping parseMapping(String mappingType, MergeReason reason, CompressedXContent mappingSource) {
        try {
            return mappingParser.parse(mappingType, reason, mappingSource);
        } catch (Exception e) {
            throw new MapperParsingException("Failed to parse mapping: {}", e, e.getMessage());
        }
    }

    /**
     * A method to parse mapping from a source in a map form.
     *
     * @param mappingType   the mapping type
     * @param reason        the merge reason to use when merging mappers while building the mapper
     * @param mappingSource mapping source already converted to a map form, but not yet processed otherwise
     * @return a parsed mapping
     */
    public Mapping parseMapping(String mappingType, MergeReason reason, Map<String, Object> mappingSource) {
        try {
            return mappingParser.parse(mappingType, reason, mappingSource);
        } catch (Exception e) {
            throw new MapperParsingException("Failed to parse mapping: {}", e, e.getMessage());
        }
    }

    public static Mapping mergeMappings(
        DocumentMapper currentMapper,
        Mapping incomingMapping,
        MergeReason reason,
        IndexSettings indexSettings
    ) {
        return mergeMappings(currentMapper, incomingMapping, reason, getMaxFieldsToAddDuringMerge(currentMapper, indexSettings, reason));
    }

    private static long getMaxFieldsToAddDuringMerge(DocumentMapper currentMapper, IndexSettings indexSettings, MergeReason reason) {
        if (reason.isAutoUpdate() && indexSettings.isIgnoreDynamicFieldsBeyondLimit()) {
            // If the index setting ignore_dynamic_beyond_limit is enabled,
            // data nodes only add new dynamic fields until the limit is reached while parsing documents to be ingested.
            // However, if there are concurrent mapping updates,
            // data nodes may add dynamic fields under an outdated assumption that enough capacity is still available.
            // When data nodes send the dynamic mapping update request to the master node,
            // it will only add as many fields as there's actually capacity for when merging mappings.
            long totalFieldsLimit = indexSettings.getMappingTotalFieldsLimit();
            return Optional.ofNullable(currentMapper)
                .map(DocumentMapper::mappers)
                .map(ml -> ml.remainingFieldsUntilLimit(totalFieldsLimit))
                .orElse(totalFieldsLimit);
        } else {
            // Else, we're not limiting the number of fields so that the merged mapping fails validation if it exceeds total_fields.limit.
            // This is the desired behavior when making an explicit mapping update, even if ignore_dynamic_beyond_limit is enabled.
            // When ignore_dynamic_beyond_limit is disabled and a dynamic mapping update would exceed the field limit,
            // the document will get rejected.
            // Normally, this happens on the data node in DocumentParserContext.addDynamicMapper but if there's a race condition,
            // data nodes may add dynamic fields under an outdated assumption that enough capacity is still available.
            // In this case, the master node will reject mapping updates that would exceed the limit when handling the mapping update.
            return Long.MAX_VALUE;
        }
    }

    static Mapping mergeMappings(DocumentMapper currentMapper, Mapping incomingMapping, MergeReason reason, long newFieldsBudget) {
        Mapping newMapping;
        if (currentMapper == null) {
            newMapping = incomingMapping.withFieldsBudget(newFieldsBudget);
        } else {
            newMapping = currentMapper.mapping().merge(incomingMapping, reason, newFieldsBudget);
        }
        return newMapping;
    }

    private boolean assertSerialization(DocumentMapper mapper, MergeReason reason) {
        // capture the source now, it may change due to concurrent parsing
        final CompressedXContent mappingSource = mapper.mappingSource();
        Mapping newMapping = parseMapping(mapper.type(), reason, mappingSource);
        if (newMapping.toCompressedXContent().equals(mappingSource) == false) {
            throw new AssertionError(
                "Mapping serialization result is different from source. \n--> Source ["
                    + mappingSource
                    + "]\n--> Result ["
                    + newMapping.toCompressedXContent()
                    + "]"
            );
        }
        return true;
    }

    /**
     * Return the document mapper, or {@code null} if no mapping has been put yet
     * or no documents have been indexed in the current index yet (which triggers a dynamic mapping update)
     */
    public DocumentMapper documentMapper() {
        return mapper;
    }

    public long mappingVersion() {
        return mappingVersion;
    }

    /**
     * Returns {@code true} if the given {@code mappingSource} includes a type
     * as a top-level object.
     */
    public static boolean isMappingSourceTyped(String type, Map<String, Object> mapping) {
        return mapping.size() == 1 && mapping.keySet().iterator().next().equals(type);
    }

    /**
     * Resolves a type from a mapping-related request into the type that should be used when
     * merging and updating mappings.
     *
     * If the special `_doc` type is provided, then we replace it with the actual type that is
     * being used in the mappings. This allows typeless APIs such as 'index' or 'put mappings'
     * to work against indices with a custom type name.
     */
    private String resolveDocumentType(String type) {
        if (MapperService.SINGLE_MAPPING_NAME.equals(type)) {
            if (mapper != null) {
                return mapper.type();
            }
        }
        return type;
    }

    /**
     * Given the full name of a field, returns its {@link MappedFieldType}.
     */
    public MappedFieldType fieldType(String fullName) {
        return mappingLookup().fieldTypesLookup().get(fullName);
    }

    /**
     * Exposes a snapshot of the mappings for the current index.
     * If no mappings have been registered for the current index, an empty {@link MappingLookup} instance is returned.
     * An index does not have mappings only if it was created without providing mappings explicitly,
     * and no documents have yet been indexed in it.
     */
    public MappingLookup mappingLookup() {
        DocumentMapper mapper = this.mapper;
        return mapper == null ? MappingLookup.EMPTY : mapper.mappers();
    }

    /**
     * Returns field types that have eager global ordinals.
     */
    public Iterable<MappedFieldType> getEagerGlobalOrdinalsFields() {
        DocumentMapper mapper = this.mapper;
        if (mapper == null) {
            return Collections.emptySet();
        }
        MappingLookup mappingLookup = mapper.mappers();
        return mappingLookup.getMatchingFieldNames("*")
            .stream()
            .map(mappingLookup::getFieldType)
            .filter(MappedFieldType::eagerGlobalOrdinals)
            .toList();
    }

    /**
     * Return the index-time analyzer associated with a particular field
     * @param field                     the field name
     * @param unindexedFieldAnalyzer    a function to return an Analyzer for a field with no
     *                                  directly associated index-time analyzer
     */
    public NamedAnalyzer indexAnalyzer(String field, Function<String, NamedAnalyzer> unindexedFieldAnalyzer) {
        return mappingLookup().indexAnalyzer(field, unindexedFieldAnalyzer);
    }

    @Override
    public void close() throws IOException {
        indexAnalyzers.close();
    }

    /**
     * @return Whether a field is a metadata field
     * Deserialization of SearchHit objects sent from pre 7.8 nodes and GetResults objects sent from pre 7.3 nodes,
     * uses this method to divide fields into meta and document fields.
     * TODO: remove in v 9.0
     * @deprecated  Use an instance method isMetadataField instead
     */
    @Deprecated
    public static boolean isMetadataFieldStatic(String fieldName) {
        if (IndicesModule.getBuiltInMetadataFields().contains(fieldName)) {
            return true;
        }
        // if a node had Size Plugin installed, _size field should also be considered a meta-field
        return fieldName.equals("_size");
    }

    /**
     * @return Whether a field is a metadata field.
     * this method considers all mapper plugins
     */
    public boolean isMetadataField(String field) {
        var mapper = mappingLookup().getMapper(field);
        return mapper instanceof MetadataFieldMapper;
    }

    /**
     * @return If this field is defined as a multifield of another field
     */
    public boolean isMultiField(String field) {
        return mappingLookup().isMultiField(field);
    }

    /**
     * Reload any search analyzers that have reloadable components if resource is {@code null},
     * otherwise only the provided resource is reloaded.
     * @param registry the analysis registry
     * @param resource the name of the reloadable resource or {@code null} if all resources should be reloaded.
     * @param preview {@code false} applies analyzer reloading. {@code true} previews the reloading operation, so analyzers are not reloaded
     *               but the results retrieved. This is useful for understanding analyzers usage in the different indices.
     * @return The names of reloaded resources (or resources that would be reloaded if {@code preview} is true).
     * @throws IOException
     */
    public synchronized List<String> reloadSearchAnalyzers(AnalysisRegistry registry, @Nullable String resource, boolean preview)
        throws IOException {
        logger.debug("reloading search analyzers for index [{}]", indexSettings.getIndex().getName());
        // TODO this should bust the cache somehow. Tracked in https://github.com/elastic/elasticsearch/issues/66722
        return indexAnalyzers.reload(registry, indexSettings, resource, preview);
    }

    /**
     * @return Returns all dynamic templates defined in this mapping.
     */
    public DynamicTemplate[] getAllDynamicTemplates() {
        return documentMapper().mapping().getRoot().dynamicTemplates();
    }

    public MapperRegistry getMapperRegistry() {
        return mapperRegistry;
    }

    public Function<Query, BitSetProducer> getBitSetProducer() {
        return bitSetProducer;
    }

    public MapperMetrics getMapperMetrics() {
        return mapperMetrics;
    }
}<|MERGE_RESOLUTION|>--- conflicted
+++ resolved
@@ -246,11 +246,8 @@
             indexSettings,
             idFieldMapper,
             bitSetProducer,
-<<<<<<< HEAD
-            mapperRegistry.getVectorsFormatProviders()
-=======
+            mapperRegistry.getVectorsFormatProviders(),
             mapperRegistry.getNamespaceValidator()
->>>>>>> f38f4ad8
         );
         this.documentParser = new DocumentParser(parserConfiguration, this.mappingParserContextSupplier.get());
         Map<String, MetadataFieldMapper.TypeParser> metadataMapperParsers = mapperRegistry.getMetadataMapperParsers(
