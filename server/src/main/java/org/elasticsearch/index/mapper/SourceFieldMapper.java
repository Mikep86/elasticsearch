--- conflicted
+++ resolved
@@ -405,11 +405,7 @@
     public void preParse(DocumentParserContext context) throws IOException {
         BytesReference originalSource = context.sourceToParse().source();
         XContentType contentType = context.sourceToParse().getXContentType();
-<<<<<<< HEAD
-        final BytesReference adaptedSource = applyFilters(context, originalSource, contentType);
-=======
         final BytesReference adaptedSource = applyFilters(context.mappingLookup(), originalSource, contentType);
->>>>>>> dd02f744
 
         if (adaptedSource != null) {
             final BytesRef ref = adaptedSource.toBytesRef();
@@ -438,11 +434,7 @@
 
     @Nullable
     public BytesReference applyFilters(
-<<<<<<< HEAD
-        @Nullable DocumentParserContext context,
-=======
         @Nullable MappingLookup mappingLookup,
->>>>>>> dd02f744
         @Nullable BytesReference originalSource,
         @Nullable XContentType contentType
     ) throws IOException {
@@ -450,15 +442,9 @@
             return null;
         }
         var modSourceFilter = sourceFilter;
-<<<<<<< HEAD
-        if (context != null
-            && InferenceMetadataFieldsMapper.isEnabled(context.mappingLookup())
-            && context.mappingLookup().inferenceFields().isEmpty() == false) {
-=======
         if (mappingLookup != null
             && InferenceMetadataFieldsMapper.isEnabled(mappingLookup)
             && mappingLookup.inferenceFields().isEmpty() == false) {
->>>>>>> dd02f744
             /**
              * Removes {@link InferenceMetadataFieldsMapper} content from _source.
              * This content is re-generated at query time (if requested) using stored fields and doc values.
