/*
 * Copyright Elasticsearch B.V. and/or licensed to Elasticsearch B.V. under one
 * or more contributor license agreements. Licensed under the "Elastic License
 * 2.0", the "GNU Affero General Public License v3.0 only", and the "Server Side
 * Public License v 1"; you may not use this file except in compliance with, at
 * your election, the "Elastic License 2.0", the "GNU Affero General Public
 * License v3.0 only", or the "Server Side Public License, v 1".
 */

package org.elasticsearch.index.get;

import org.apache.lucene.index.LeafReaderContext;
import org.apache.lucene.index.SortedSetDocValues;
import org.apache.lucene.search.IndexSearcher;
import org.elasticsearch.ElasticsearchException;
import org.elasticsearch.common.bytes.BytesReference;
import org.elasticsearch.common.document.DocumentField;
import org.elasticsearch.common.lucene.uid.Versions;
import org.elasticsearch.common.lucene.uid.VersionsAndSeqNoResolver.DocIdAndVersion;
import org.elasticsearch.common.metrics.CounterMetric;
import org.elasticsearch.common.metrics.MeanMetric;
import org.elasticsearch.core.Nullable;
import org.elasticsearch.index.IndexSettings;
import org.elasticsearch.index.IndexVersion;
import org.elasticsearch.index.IndexVersions;
import org.elasticsearch.index.VersionType;
import org.elasticsearch.index.engine.Engine;
import org.elasticsearch.index.fieldvisitor.LeafStoredFieldLoader;
import org.elasticsearch.index.fieldvisitor.StoredFieldLoader;
import org.elasticsearch.index.mapper.IgnoredFieldMapper;
import org.elasticsearch.index.mapper.InferenceMetadataFieldsMapper;
import org.elasticsearch.index.mapper.MappedFieldType;
import org.elasticsearch.index.mapper.Mapper;
import org.elasticsearch.index.mapper.MapperMetrics;
import org.elasticsearch.index.mapper.MapperService;
import org.elasticsearch.index.mapper.MappingLookup;
import org.elasticsearch.index.mapper.RoutingFieldMapper;
import org.elasticsearch.index.mapper.SourceFieldMapper;
import org.elasticsearch.index.mapper.SourceLoader;
import org.elasticsearch.index.shard.AbstractIndexShardComponent;
import org.elasticsearch.index.shard.IndexShard;
import org.elasticsearch.index.shard.MultiEngineGet;
import org.elasticsearch.search.fetch.subphase.FetchSourceContext;
import org.elasticsearch.search.lookup.Source;

import java.io.IOException;
import java.util.ArrayList;
import java.util.Arrays;
import java.util.Collections;
import java.util.HashMap;
import java.util.HashSet;
import java.util.List;
import java.util.Map;
import java.util.Set;
import java.util.concurrent.TimeUnit;
import java.util.function.Function;

import static org.elasticsearch.index.seqno.SequenceNumbers.UNASSIGNED_PRIMARY_TERM;
import static org.elasticsearch.index.seqno.SequenceNumbers.UNASSIGNED_SEQ_NO;

public final class ShardGetService extends AbstractIndexShardComponent {
    private final MapperService mapperService;
    private final MeanMetric existsMetric = new MeanMetric();
    private final MeanMetric missingMetric = new MeanMetric();
    private final CounterMetric currentMetric = new CounterMetric();
    private final IndexShard indexShard;
    private final MapperMetrics mapperMetrics;

    public ShardGetService(IndexSettings indexSettings, IndexShard indexShard, MapperService mapperService, MapperMetrics mapperMetrics) {
        super(indexShard.shardId(), indexSettings);
        this.mapperService = mapperService;
        this.indexShard = indexShard;
        this.mapperMetrics = mapperMetrics;
    }

    public GetStats stats() {
        return new GetStats(
            existsMetric.count(),
            TimeUnit.NANOSECONDS.toMillis(existsMetric.sum()),
            missingMetric.count(),
            TimeUnit.NANOSECONDS.toMillis(missingMetric.sum()),
            currentMetric.count()
        );
    }

    public GetResult get(
        String id,
        String[] gFields,
        boolean realtime,
        long version,
        VersionType versionType,
        FetchSourceContext fetchSourceContext,
        boolean forceSyntheticSource
    ) throws IOException {
        return get(
            id,
            gFields,
            realtime,
            version,
            versionType,
            UNASSIGNED_SEQ_NO,
            UNASSIGNED_PRIMARY_TERM,
            fetchSourceContext,
            forceSyntheticSource,
            indexShard::get
        );
    }

    public GetResult get(
        String id,
        String[] gFields,
        boolean realtime,
        long version,
        VersionType versionType,
        FetchSourceContext fetchSourceContext,
        boolean forceSyntheticSource,
        MultiEngineGet mget
    ) throws IOException {
        return get(
            id,
            gFields,
            realtime,
            version,
            versionType,
            UNASSIGNED_SEQ_NO,
            UNASSIGNED_PRIMARY_TERM,
            fetchSourceContext,
            forceSyntheticSource,
            mget::get
        );
    }

    private GetResult get(
        String id,
        String[] gFields,
        boolean realtime,
        long version,
        VersionType versionType,
        long ifSeqNo,
        long ifPrimaryTerm,
        FetchSourceContext fetchSourceContext,
        boolean forceSyntheticSource,
        Function<Engine.Get, Engine.GetResult> engineGetOperator
    ) throws IOException {
        currentMetric.inc();
        try {
            long now = System.nanoTime();
            GetResult getResult = innerGet(
                id,
                gFields,
                realtime,
                version,
                versionType,
                ifSeqNo,
                ifPrimaryTerm,
                fetchSourceContext,
                forceSyntheticSource,
                engineGetOperator
            );

            if (getResult != null && getResult.isExists()) {
                existsMetric.inc(System.nanoTime() - now);
            } else {
                missingMetric.inc(System.nanoTime() - now);
            }
            return getResult;
        } finally {
            currentMetric.dec();
        }
    }

    public GetResult getFromTranslog(
        String id,
        String[] gFields,
        boolean realtime,
        long version,
        VersionType versionType,
        FetchSourceContext fetchSourceContext,
        boolean forceSyntheticSource
    ) throws IOException {
        return get(
            id,
            gFields,
            realtime,
            version,
            versionType,
            UNASSIGNED_SEQ_NO,
            UNASSIGNED_PRIMARY_TERM,
            fetchSourceContext,
            forceSyntheticSource,
            indexShard::getFromTranslog
        );
    }

    public GetResult getForUpdate(String id, long ifSeqNo, long ifPrimaryTerm) throws IOException {
        return getForUpdate(id, ifSeqNo, ifPrimaryTerm, new String[] { RoutingFieldMapper.NAME });
    }

    public GetResult getForUpdate(String id, long ifSeqNo, long ifPrimaryTerm, String[] gFields) throws IOException {
        return get(
            id,
            gFields,
            true,
            Versions.MATCH_ANY,
            VersionType.INTERNAL,
            ifSeqNo,
            ifPrimaryTerm,
            FetchSourceContext.FETCH_SOURCE,
            false,
            indexShard::get
        );
    }

    /**
     * Returns {@link GetResult} based on the specified {@link org.elasticsearch.index.engine.Engine.GetResult} argument.
     * This method basically loads specified fields for the associated document in the engineGetResult.
     * This method load the fields from the Lucene index and not from transaction log and therefore isn't realtime.
     * <p>
     * Note: Call <b>must</b> release engine searcher associated with engineGetResult!
     */
    public GetResult get(Engine.GetResult engineGetResult, String id, String[] fields, FetchSourceContext fetchSourceContext)
        throws IOException {
        if (engineGetResult.exists() == false) {
            return new GetResult(shardId.getIndexName(), id, UNASSIGNED_SEQ_NO, UNASSIGNED_PRIMARY_TERM, -1, false, null, null, null);
        }

        currentMetric.inc();
        try {
            long now = System.nanoTime();
            fetchSourceContext = normalizeFetchSourceContent(fetchSourceContext, fields);
            GetResult getResult = innerGetFetch(id, fields, fetchSourceContext, engineGetResult, false);
            if (getResult.isExists()) {
                existsMetric.inc(System.nanoTime() - now);
            } else {
                missingMetric.inc(System.nanoTime() - now); // This shouldn't happen...
            }
            return getResult;
        } finally {
            currentMetric.dec();
        }
    }

    /**
     * decides what needs to be done based on the request input and always returns a valid non-null FetchSourceContext
     */
    private static FetchSourceContext normalizeFetchSourceContent(@Nullable FetchSourceContext context, @Nullable String[] gFields) {
        if (context != null) {
            return context;
        }
        if (gFields == null) {
            return FetchSourceContext.FETCH_SOURCE;
        }
        for (String field : gFields) {
            if (SourceFieldMapper.NAME.equals(field)) {
                return FetchSourceContext.FETCH_SOURCE;
            }
        }
        return FetchSourceContext.DO_NOT_FETCH_SOURCE;
    }

    private GetResult innerGet(
        String id,
        String[] gFields,
        boolean realtime,
        long version,
        VersionType versionType,
        long ifSeqNo,
        long ifPrimaryTerm,
        FetchSourceContext fetchSourceContext,
        boolean forceSyntheticSource,
        Function<Engine.Get, Engine.GetResult> engineGetOperator
    ) throws IOException {
        fetchSourceContext = normalizeFetchSourceContent(fetchSourceContext, gFields);
        var engineGet = new Engine.Get(realtime, realtime, id).version(version)
            .versionType(versionType)
            .setIfSeqNo(ifSeqNo)
            .setIfPrimaryTerm(ifPrimaryTerm);
        try (Engine.GetResult get = engineGetOperator.apply(engineGet)) {
            if (get == null) {
                return null;
            }
            if (get.exists() == false) {
                return new GetResult(shardId.getIndexName(), id, UNASSIGNED_SEQ_NO, UNASSIGNED_PRIMARY_TERM, -1, false, null, null, null);
            }
            // break between having loaded it from translog (so we only have _source), and having a document to load
            return innerGetFetch(id, gFields, fetchSourceContext, get, forceSyntheticSource);
        }
    }

    private GetResult innerGetFetch(
        String id,
        String[] storedFields,
        FetchSourceContext fetchSourceContext,
        Engine.GetResult get,
        boolean forceSyntheticSource
    ) throws IOException {
        assert get.exists() : "method should only be called if document could be retrieved";
        // check first if stored fields to be loaded don't contain an object field
        MappingLookup mappingLookup = mapperService.mappingLookup();
        final IndexVersion indexVersion = indexSettings.getIndexVersionCreated();
        final Set<String> storedFieldSet = new HashSet<>();
        boolean hasInferenceMetadataFields = false;
        if (storedFields != null) {
            for (String field : storedFields) {
                if (field.equals(InferenceMetadataFieldsMapper.NAME) && indexVersion.onOrAfter(IndexVersions.INFERENCE_METADATA_FIELDS)) {
                    hasInferenceMetadataFields = true;
                    continue;
                }
                Mapper fieldMapper = mappingLookup.getMapper(field);
                if (fieldMapper == null) {
                    if (mappingLookup.objectMappers().get(field) != null) {
                        // Only fail if we know it is a object field, missing paths / fields shouldn't fail.
                        throw new IllegalArgumentException("field [" + field + "] isn't a leaf field");
                    }
                }
                storedFieldSet.add(field);
            }
        }

        Map<String, DocumentField> documentFields = null;
        Map<String, DocumentField> metadataFields = null;
        DocIdAndVersion docIdAndVersion = get.docIdAndVersion();
        var sourceFilter = fetchSourceContext.filter();
        SourceLoader loader = forceSyntheticSource
<<<<<<< HEAD
            ? new SourceLoader.Synthetic(mappingLookup.getMapping()::syntheticFieldLoader, mapperMetrics.sourceFieldMetrics())
            : mappingLookup.newSourceLoader(mapperMetrics.sourceFieldMetrics());
        StoredFieldLoader storedFieldLoader = buildStoredFieldLoader(storedFieldSet, fetchSourceContext, loader);
=======
            ? new SourceLoader.Synthetic(
                sourceFilter,
                () -> mappingLookup.getMapping().syntheticFieldLoader(sourceFilter),
                mapperMetrics.sourceFieldMetrics()
            )
            : mappingLookup.newSourceLoader(fetchSourceContext.filter(), mapperMetrics.sourceFieldMetrics());
        StoredFieldLoader storedFieldLoader = buildStoredFieldLoader(storedFields, fetchSourceContext, loader);
>>>>>>> 6209b4fa
        LeafStoredFieldLoader leafStoredFieldLoader = storedFieldLoader.getLoader(docIdAndVersion.reader.getContext(), null);
        try {
            leafStoredFieldLoader.advanceTo(docIdAndVersion.docId);
        } catch (IOException e) {
            throw new ElasticsearchException("Failed to get id [" + id + "]", e);
        }

        // put stored fields into result objects
        if (leafStoredFieldLoader.storedFields().isEmpty() == false) {
            Set<String> needed = new HashSet<>();
            if (storedFields != null) {
                Collections.addAll(needed, storedFields);
            }
            needed.add(RoutingFieldMapper.NAME); // we always return _routing if we see it, even if you don't ask for it.....
            documentFields = new HashMap<>();
            metadataFields = new HashMap<>();
            for (Map.Entry<String, List<Object>> entry : leafStoredFieldLoader.storedFields().entrySet()) {
                if (false == needed.contains(entry.getKey())) {
                    continue;
                }
                if (IgnoredFieldMapper.NAME.equals(entry.getKey())
                    && indexVersion.onOrAfter(IndexVersions.DOC_VALUES_FOR_IGNORED_META_FIELD)) {
                    continue;
                }
                MappedFieldType ft = mapperService.fieldType(entry.getKey());
                if (ft == null) {
                    continue;   // user asked for a non-existent field, ignore it
                }
                List<Object> values = entry.getValue().stream().map(ft::valueForDisplay).toList();
                if (mapperService.isMetadataField(entry.getKey())) {
                    metadataFields.put(entry.getKey(), new DocumentField(entry.getKey(), values));
                } else {
                    documentFields.put(entry.getKey(), new DocumentField(entry.getKey(), values));
                }
            }
        }

        // NOTE: when _ignored is requested via `stored_fields` we need to load it from doc values instead of loading it from stored fields.
        // The _ignored field used to be stored, but as a result of supporting aggregations on it, it moved from using a stored field to
        // using doc values.
        if (indexVersion.onOrAfter(IndexVersions.DOC_VALUES_FOR_IGNORED_META_FIELD)
            && storedFields != null
            && Arrays.asList(storedFields).contains(IgnoredFieldMapper.NAME)) {
            final DocumentField ignoredDocumentField = loadIgnoredMetadataField(docIdAndVersion);
            if (ignoredDocumentField != null) {
                if (metadataFields == null) {
                    metadataFields = new HashMap<>();
                }
                metadataFields.put(IgnoredFieldMapper.NAME, ignoredDocumentField);
            }
        }

        BytesReference sourceBytes = null;
        if (mapperService.mappingLookup().isSourceEnabled() && fetchSourceContext.fetchSource()) {
            Source source = loader.leaf(docIdAndVersion.reader, new int[] { docIdAndVersion.docId })
                .source(leafStoredFieldLoader, docIdAndVersion.docId);
<<<<<<< HEAD

            if (fetchSourceContext.hasFilter()) {
                source = source.filter(fetchSourceContext.filter());
            }

            if (hasInferenceMetadataFields) {
                /**
                 * Adds the {@link InferenceMetadataFieldsMapper#NAME} field from the document fields
                 * to the original _source if it has been requested.
                 */
                source = addInferenceMetadataFields(mapperService, docIdAndVersion.reader.getContext(), docIdAndVersion.docId, source);
            }
=======
>>>>>>> 6209b4fa
            sourceBytes = source.internalSourceRef();
        }

        return new GetResult(
            shardId.getIndexName(),
            id,
            get.docIdAndVersion().seqNo,
            get.docIdAndVersion().primaryTerm,
            get.version(),
            get.exists(),
            sourceBytes,
            documentFields,
            metadataFields
        );
    }

    private static DocumentField loadIgnoredMetadataField(final DocIdAndVersion docIdAndVersion) throws IOException {
        final SortedSetDocValues ignoredDocValues = docIdAndVersion.reader.getContext()
            .reader()
            .getSortedSetDocValues(IgnoredFieldMapper.NAME);
        if (ignoredDocValues == null
            || ignoredDocValues.advanceExact(docIdAndVersion.docId) == false
            || ignoredDocValues.docValueCount() <= 0) {
            return null;
        }
        final List<Object> ignoredValues = new ArrayList<>(ignoredDocValues.docValueCount());
        for (int i = 0; i < ignoredDocValues.docValueCount(); i++) {
            ignoredValues.add(ignoredDocValues.lookupOrd(ignoredDocValues.nextOrd()).utf8ToString());
        }
        return new DocumentField(IgnoredFieldMapper.NAME, ignoredValues);
    }

    private static Source addInferenceMetadataFields(MapperService mapperService, LeafReaderContext readerContext, int docId, Source source)
        throws IOException {
        var mappingLookup = mapperService.mappingLookup();
        var inferenceMetadata = (InferenceMetadataFieldsMapper) mappingLookup.getMapping()
            .getMetadataMapperByName(InferenceMetadataFieldsMapper.NAME);
        if (inferenceMetadata == null || mapperService.mappingLookup().inferenceFields().isEmpty()) {
            return source;
        }
        var inferenceLoader = inferenceMetadata.fieldType()
            .valueFetcher(mappingLookup, mapperService.getBitSetProducer(), new IndexSearcher(readerContext.reader()));
        inferenceLoader.setNextReader(readerContext);
        List<Object> values = inferenceLoader.fetchValues(source, docId, List.of());
        if (values.size() == 1) {
            var newSource = source.source();
            newSource.put(InferenceMetadataFieldsMapper.NAME, values.get(0));
            return Source.fromMap(newSource, source.sourceContentType());
        }
        return source;
    }

    private static StoredFieldLoader buildStoredFieldLoader(
        Set<String> fields,
        FetchSourceContext fetchSourceContext,
        SourceLoader loader
    ) {
        if (fetchSourceContext.fetchSource()) {
            fields.addAll(loader.requiredStoredFields());
        } else {
            if (fields.isEmpty()) {
                return StoredFieldLoader.empty();
            }
        }
        return StoredFieldLoader.create(fetchSourceContext.fetchSource(), fields);
    }
}<|MERGE_RESOLUTION|>--- conflicted
+++ resolved
@@ -42,6 +42,7 @@
 import org.elasticsearch.index.shard.MultiEngineGet;
 import org.elasticsearch.search.fetch.subphase.FetchSourceContext;
 import org.elasticsearch.search.lookup.Source;
+import org.elasticsearch.search.lookup.SourceFilter;
 
 import java.io.IOException;
 import java.util.ArrayList;
@@ -322,19 +323,13 @@
         DocIdAndVersion docIdAndVersion = get.docIdAndVersion();
         var sourceFilter = fetchSourceContext.filter();
         SourceLoader loader = forceSyntheticSource
-<<<<<<< HEAD
-            ? new SourceLoader.Synthetic(mappingLookup.getMapping()::syntheticFieldLoader, mapperMetrics.sourceFieldMetrics())
-            : mappingLookup.newSourceLoader(mapperMetrics.sourceFieldMetrics());
-        StoredFieldLoader storedFieldLoader = buildStoredFieldLoader(storedFieldSet, fetchSourceContext, loader);
-=======
             ? new SourceLoader.Synthetic(
                 sourceFilter,
                 () -> mappingLookup.getMapping().syntheticFieldLoader(sourceFilter),
                 mapperMetrics.sourceFieldMetrics()
             )
-            : mappingLookup.newSourceLoader(fetchSourceContext.filter(), mapperMetrics.sourceFieldMetrics());
-        StoredFieldLoader storedFieldLoader = buildStoredFieldLoader(storedFields, fetchSourceContext, loader);
->>>>>>> 6209b4fa
+            : mappingLookup.newSourceLoader(sourceFilter, mapperMetrics.sourceFieldMetrics());
+        StoredFieldLoader storedFieldLoader = buildStoredFieldLoader(storedFieldSet, fetchSourceContext, loader);
         LeafStoredFieldLoader leafStoredFieldLoader = storedFieldLoader.getLoader(docIdAndVersion.reader.getContext(), null);
         try {
             leafStoredFieldLoader.advanceTo(docIdAndVersion.docId);
@@ -391,10 +386,10 @@
         if (mapperService.mappingLookup().isSourceEnabled() && fetchSourceContext.fetchSource()) {
             Source source = loader.leaf(docIdAndVersion.reader, new int[] { docIdAndVersion.docId })
                 .source(leafStoredFieldLoader, docIdAndVersion.docId);
-<<<<<<< HEAD
-
-            if (fetchSourceContext.hasFilter()) {
-                source = source.filter(fetchSourceContext.filter());
+
+            SourceFilter filter = fetchSourceContext.filter();
+            if (filter != null) {
+                source = source.filter(filter);
             }
 
             if (hasInferenceMetadataFields) {
@@ -404,8 +399,6 @@
                  */
                 source = addInferenceMetadataFields(mapperService, docIdAndVersion.reader.getContext(), docIdAndVersion.docId, source);
             }
-=======
->>>>>>> 6209b4fa
             sourceBytes = source.internalSourceRef();
         }
 
