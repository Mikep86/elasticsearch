/*
 * Copyright Elasticsearch B.V. and/or licensed to Elasticsearch B.V. under one
 * or more contributor license agreements. Licensed under the Elastic License
 * 2.0 and the Server Side Public License, v 1; you may not use this file except
 * in compliance with, at your election, the Elastic License 2.0 or the Server
 * Side Public License, v 1.
 */

package org.elasticsearch.action.search;

import org.apache.logging.log4j.LogManager;
import org.apache.logging.log4j.Logger;
import org.elasticsearch.ExceptionsHelper;
import org.elasticsearch.TransportVersions;
import org.elasticsearch.action.ActionListener;
import org.elasticsearch.action.ActionListenerResponseHandler;
import org.elasticsearch.action.ActionType;
import org.elasticsearch.action.IndicesRequest;
import org.elasticsearch.action.OriginalIndices;
import org.elasticsearch.action.RemoteClusterActionType;
import org.elasticsearch.action.ResolvedIndices;
import org.elasticsearch.action.ShardOperationFailedException;
import org.elasticsearch.action.admin.cluster.shards.ClusterSearchShardsAction;
import org.elasticsearch.action.admin.cluster.shards.ClusterSearchShardsRequest;
import org.elasticsearch.action.admin.cluster.shards.ClusterSearchShardsResponse;
import org.elasticsearch.action.support.ActionFilters;
import org.elasticsearch.action.support.HandledTransportAction;
import org.elasticsearch.action.support.IndicesOptions;
import org.elasticsearch.cluster.ClusterState;
import org.elasticsearch.cluster.block.ClusterBlockException;
import org.elasticsearch.cluster.block.ClusterBlockLevel;
import org.elasticsearch.cluster.metadata.IndexAbstraction;
import org.elasticsearch.cluster.metadata.IndexMetadata;
import org.elasticsearch.cluster.metadata.IndexNameExpressionResolver;
import org.elasticsearch.cluster.node.DiscoveryNode;
import org.elasticsearch.cluster.node.DiscoveryNodes;
import org.elasticsearch.cluster.routing.GroupShardsIterator;
import org.elasticsearch.cluster.routing.OperationRouting;
import org.elasticsearch.cluster.routing.ShardIterator;
import org.elasticsearch.cluster.routing.ShardRouting;
import org.elasticsearch.cluster.service.ClusterService;
import org.elasticsearch.common.Strings;
import org.elasticsearch.common.breaker.CircuitBreaker;
import org.elasticsearch.common.inject.Inject;
import org.elasticsearch.common.io.stream.NamedWriteableRegistry;
import org.elasticsearch.common.logging.DeprecationCategory;
import org.elasticsearch.common.logging.DeprecationLogger;
import org.elasticsearch.common.settings.Setting;
import org.elasticsearch.common.settings.Setting.Property;
import org.elasticsearch.common.util.CollectionUtils;
import org.elasticsearch.common.util.Maps;
import org.elasticsearch.common.util.concurrent.CountDown;
import org.elasticsearch.common.util.concurrent.EsExecutors;
import org.elasticsearch.core.Predicates;
import org.elasticsearch.core.TimeValue;
import org.elasticsearch.index.Index;
import org.elasticsearch.index.IndexNotFoundException;
import org.elasticsearch.index.query.QueryBuilder;
import org.elasticsearch.index.query.Rewriteable;
import org.elasticsearch.index.shard.ShardId;
import org.elasticsearch.index.shard.ShardNotFoundException;
import org.elasticsearch.indices.ExecutorSelector;
import org.elasticsearch.indices.breaker.CircuitBreakerService;
import org.elasticsearch.rest.action.search.SearchResponseMetrics;
import org.elasticsearch.search.SearchPhaseResult;
import org.elasticsearch.search.SearchService;
import org.elasticsearch.search.aggregations.AggregationReduceContext;
import org.elasticsearch.search.builder.SearchSourceBuilder;
import org.elasticsearch.search.internal.AliasFilter;
import org.elasticsearch.search.internal.SearchContext;
import org.elasticsearch.search.profile.SearchProfileResults;
import org.elasticsearch.search.profile.SearchProfileShardResult;
import org.elasticsearch.tasks.Task;
import org.elasticsearch.tasks.TaskId;
import org.elasticsearch.threadpool.ThreadPool;
import org.elasticsearch.transport.RemoteClusterAware;
import org.elasticsearch.transport.RemoteClusterService;
import org.elasticsearch.transport.RemoteTransportException;
import org.elasticsearch.transport.Transport;
import org.elasticsearch.transport.TransportRequestOptions;
import org.elasticsearch.transport.TransportService;
import org.elasticsearch.xcontent.ToXContent;
import org.elasticsearch.xcontent.XContentFactory;

import java.io.IOException;
import java.util.ArrayList;
import java.util.Arrays;
import java.util.Collections;
import java.util.HashMap;
import java.util.HashSet;
import java.util.List;
import java.util.Map;
import java.util.Objects;
import java.util.Set;
import java.util.concurrent.ConcurrentHashMap;
import java.util.concurrent.Executor;
import java.util.concurrent.TimeUnit;
import java.util.concurrent.atomic.AtomicReference;
import java.util.function.BiConsumer;
import java.util.function.BiFunction;
import java.util.function.BooleanSupplier;
import java.util.function.Function;
import java.util.function.LongSupplier;
<<<<<<< HEAD
import java.util.function.Supplier;
import java.util.stream.Collectors;
=======
>>>>>>> fe1fca00
import java.util.stream.StreamSupport;

import static org.elasticsearch.action.search.SearchType.DFS_QUERY_THEN_FETCH;
import static org.elasticsearch.action.search.SearchType.QUERY_THEN_FETCH;
import static org.elasticsearch.action.search.TransportSearchHelper.checkCCSVersionCompatibility;
import static org.elasticsearch.search.sort.FieldSortBuilder.hasPrimaryFieldSort;
import static org.elasticsearch.threadpool.ThreadPool.Names.SYSTEM_CRITICAL_READ;
import static org.elasticsearch.threadpool.ThreadPool.Names.SYSTEM_READ;

public class TransportSearchAction extends HandledTransportAction<SearchRequest, SearchResponse> {

    public static final String NAME = "indices:data/read/search";
    public static final ActionType<SearchResponse> TYPE = new ActionType<>(NAME);
    public static final RemoteClusterActionType<SearchResponse> REMOTE_TYPE = new RemoteClusterActionType<>(NAME, SearchResponse::new);
    private static final Logger logger = LogManager.getLogger(TransportSearchAction.class);
    private static final DeprecationLogger DEPRECATION_LOGGER = DeprecationLogger.getLogger(TransportSearchAction.class);
    public static final String FROZEN_INDICES_DEPRECATION_MESSAGE = "Searching frozen indices [{}] is deprecated."
        + " Consider cold or frozen tiers in place of frozen indices. The frozen feature will be removed in a feature release.";

    /** The maximum number of shards for a single search request. */
    public static final Setting<Long> SHARD_COUNT_LIMIT_SETTING = Setting.longSetting(
        "action.search.shard_count.limit",
        Long.MAX_VALUE,
        1L,
        Property.Dynamic,
        Property.NodeScope
    );

    public static final Setting<Integer> DEFAULT_PRE_FILTER_SHARD_SIZE = Setting.intSetting(
        "action.search.pre_filter_shard_size.default",
        SearchRequest.DEFAULT_PRE_FILTER_SHARD_SIZE,
        1,
        Property.NodeScope
    );

    private final ThreadPool threadPool;
    private final ClusterService clusterService;
    private final TransportService transportService;
    private final SearchTransportService searchTransportService;
    private final RemoteClusterService remoteClusterService;
    private final SearchPhaseController searchPhaseController;
    private final SearchService searchService;
    private final IndexNameExpressionResolver indexNameExpressionResolver;
    private final NamedWriteableRegistry namedWriteableRegistry;
    private final CircuitBreaker circuitBreaker;
    private final ExecutorSelector executorSelector;
    private final int defaultPreFilterShardSize;
    private final boolean ccsCheckCompatibility;
    private final SearchResponseMetrics searchResponseMetrics;

    @Inject
    public TransportSearchAction(
        ThreadPool threadPool,
        CircuitBreakerService circuitBreakerService,
        TransportService transportService,
        SearchService searchService,
        SearchTransportService searchTransportService,
        SearchPhaseController searchPhaseController,
        ClusterService clusterService,
        ActionFilters actionFilters,
        IndexNameExpressionResolver indexNameExpressionResolver,
        NamedWriteableRegistry namedWriteableRegistry,
        ExecutorSelector executorSelector,
        SearchTransportAPMMetrics searchTransportMetrics,
        SearchResponseMetrics searchResponseMetrics
    ) {
        super(TYPE.name(), transportService, actionFilters, SearchRequest::new, EsExecutors.DIRECT_EXECUTOR_SERVICE);
        this.threadPool = threadPool;
        this.circuitBreaker = circuitBreakerService.getBreaker(CircuitBreaker.REQUEST);
        this.searchPhaseController = searchPhaseController;
        this.searchTransportService = searchTransportService;
        this.remoteClusterService = searchTransportService.getRemoteClusterService();
        SearchTransportService.registerRequestHandler(transportService, searchService, searchTransportMetrics);
        this.clusterService = clusterService;
        this.transportService = transportService;
        this.searchService = searchService;
        this.indexNameExpressionResolver = indexNameExpressionResolver;
        this.namedWriteableRegistry = namedWriteableRegistry;
        this.executorSelector = executorSelector;
        this.defaultPreFilterShardSize = DEFAULT_PRE_FILTER_SHARD_SIZE.get(clusterService.getSettings());
        this.ccsCheckCompatibility = SearchService.CCS_VERSION_CHECK_SETTING.get(clusterService.getSettings());
        this.searchResponseMetrics = searchResponseMetrics;
    }

    private Map<String, OriginalIndices> buildPerIndexOriginalIndices(
        ClusterState clusterState,
        Set<String> indicesAndAliases,
        String[] indices,
        IndicesOptions indicesOptions
    ) {
        Map<String, OriginalIndices> res = new HashMap<>();
        for (String index : indices) {
            clusterState.blocks().indexBlockedRaiseException(ClusterBlockLevel.READ, index);

            String[] aliases = indexNameExpressionResolver.indexAliases(
                clusterState,
                index,
                Predicates.always(),
                Predicates.always(),
                true,
                indicesAndAliases
            );
            BooleanSupplier hasDataStreamRef = () -> {
                IndexAbstraction ret = clusterState.getMetadata().getIndicesLookup().get(index);
                if (ret == null || ret.getParentDataStream() == null) {
                    return false;
                }
                return indicesAndAliases.contains(ret.getParentDataStream().getName());
            };
            List<String> finalIndices = new ArrayList<>();
            if (aliases == null || aliases.length == 0 || indicesAndAliases.contains(index) || hasDataStreamRef.getAsBoolean()) {
                finalIndices.add(index);
            }
            if (aliases != null) {
                finalIndices.addAll(Arrays.asList(aliases));
            }
            res.put(index, new OriginalIndices(finalIndices.toArray(String[]::new), indicesOptions));
        }
        return Collections.unmodifiableMap(res);
    }

    Map<String, AliasFilter> buildIndexAliasFilters(ClusterState clusterState, Set<String> indicesAndAliases, Index[] concreteIndices) {
        final Map<String, AliasFilter> aliasFilterMap = new HashMap<>();
        for (Index index : concreteIndices) {
            clusterState.blocks().indexBlockedRaiseException(ClusterBlockLevel.READ, index.getName());
            AliasFilter aliasFilter = searchService.buildAliasFilter(clusterState, index.getName(), indicesAndAliases);
            assert aliasFilter != null;
            aliasFilterMap.put(index.getUUID(), aliasFilter);
        }
        return aliasFilterMap;
    }

    private Map<String, Float> resolveIndexBoosts(SearchRequest searchRequest, ClusterState clusterState) {
        if (searchRequest.source() == null) {
            return Collections.emptyMap();
        }

        SearchSourceBuilder source = searchRequest.source();
        if (source.indexBoosts() == null) {
            return Collections.emptyMap();
        }

        Map<String, Float> concreteIndexBoosts = new HashMap<>();
        for (SearchSourceBuilder.IndexBoost ib : source.indexBoosts()) {
            Index[] concreteIndices = indexNameExpressionResolver.concreteIndices(
                clusterState,
                searchRequest.indicesOptions(),
                ib.getIndex()
            );

            for (Index concreteIndex : concreteIndices) {
                concreteIndexBoosts.putIfAbsent(concreteIndex.getUUID(), ib.getBoost());
            }
        }
        return Collections.unmodifiableMap(concreteIndexBoosts);
    }

    /**
     * Search operations need two clocks. One clock is to fulfill real clock needs (e.g., resolving
     * "now" to an index name). Another clock is needed for measuring how long a search operation
     * took. These two uses are at odds with each other. There are many issues with using a real
     * clock for measuring how long an operation took (they often lack precision, they are subject
     * to moving backwards due to NTP and other such complexities, etc.). There are also issues with
     * using a relative clock for reporting real time. Thus, we simply separate these two uses.
     */
    public record SearchTimeProvider(long absoluteStartMillis, long relativeStartNanos, LongSupplier relativeCurrentNanosProvider) {

        /**
         * Instantiates a new search time provider. The absolute start time is the real clock time
         * used for resolving index expressions that include dates. The relative start time is the
         * start of the search operation according to a relative clock. The total time the search
         * operation took can be measured against the provided relative clock and the relative start
         * time.
         *
         * @param absoluteStartMillis          the absolute start time in milliseconds since the epoch
         * @param relativeStartNanos           the relative start time in nanoseconds
         * @param relativeCurrentNanosProvider provides the current relative time
         */
        public SearchTimeProvider {}

        public long buildTookInMillis() {
            return TimeUnit.NANOSECONDS.toMillis(relativeCurrentNanosProvider.getAsLong() - relativeStartNanos);
        }
    }

    @Override
    protected void doExecute(Task task, SearchRequest searchRequest, ActionListener<SearchResponse> listener) {
        ActionListener<SearchResponse> loggingAndMetrics = listener.delegateFailureAndWrap((l, searchResponse) -> {
            searchResponseMetrics.recordTookTime(searchResponse.getTookInMillis());
            if (searchResponse.getShardFailures() != null && searchResponse.getShardFailures().length > 0) {
                // Deduplicate failures by exception message and index
                ShardOperationFailedException[] groupedFailures = ExceptionsHelper.groupBy(searchResponse.getShardFailures());
                for (ShardOperationFailedException f : groupedFailures) {
                    boolean causeHas500Status = false;
                    if (f.getCause() != null) {
                        causeHas500Status = ExceptionsHelper.status(f.getCause()).getStatus() >= 500;
                    }
                    if ((f.status().getStatus() >= 500 || causeHas500Status)
                        && ExceptionsHelper.isNodeOrShardUnavailableTypeException(f.getCause()) == false) {
                        logger.warn("TransportSearchAction shard failure (partial results response)", f);
                    }
                }
            }
            l.onResponse(searchResponse);
        });
        executeRequest((SearchTask) task, searchRequest, loggingAndMetrics, AsyncSearchActionProvider::new);
    }

    void executeRequest(
        SearchTask task,
        SearchRequest original,
        ActionListener<SearchResponse> listener,
        Function<ActionListener<SearchResponse>, SearchPhaseProvider> searchPhaseProvider
    ) {
        final long relativeStartNanos = System.nanoTime();
        final SearchTimeProvider timeProvider = new SearchTimeProvider(
            original.getOrCreateAbsoluteStartMillis(),
            relativeStartNanos,
            System::nanoTime
        );

        final ClusterState clusterState = clusterService.state();
<<<<<<< HEAD
        final SearchContextId searchContext;
        final Map<String, OriginalIndices> remoteClusterIndices; // key to map is clusterAlias
        if (original.pointInTimeBuilder() != null) {
            searchContext = original.pointInTimeBuilder().getSearchContextId(namedWriteableRegistry);
            remoteClusterIndices = getIndicesFromSearchContexts(searchContext, original.indicesOptions());
        } else {
            searchContext = null;
            remoteClusterIndices = remoteClusterService.groupIndices(original.indicesOptions(), original.indices());
        }
        final OriginalIndices localIndices = remoteClusterIndices.remove(RemoteClusterAware.LOCAL_CLUSTER_GROUP_KEY);
        final IndicesOptions indicesOptions = original.indicesOptions();

        final AtomicReference<Index[]> resolvedLocalIndices = new AtomicReference<>();
        final Supplier<Index[]> resolvedLocalIndicesSupplier = () -> {
            resolvedLocalIndices.compareAndSet(null, resolveLocalIndices(localIndices, clusterState, timeProvider));
            return resolvedLocalIndices.get();
        };
=======
        clusterState.blocks().globalBlockedRaiseException(ClusterBlockLevel.READ);

        final ResolvedIndices resolvedIndices;
        if (original.pointInTimeBuilder() != null) {
            resolvedIndices = ResolvedIndices.resolveWithPIT(
                original.pointInTimeBuilder(),
                original.indicesOptions(),
                clusterState,
                namedWriteableRegistry
            );
        } else {
            resolvedIndices = ResolvedIndices.resolveWithIndicesRequest(
                original,
                clusterState,
                indexNameExpressionResolver,
                remoteClusterService,
                timeProvider.absoluteStartMillis()
            );
            frozenIndexCheck(resolvedIndices);
        }
>>>>>>> fe1fca00

        ActionListener<SearchRequest> rewriteListener = listener.delegateFailureAndWrap((delegate, rewritten) -> {
            if (ccsCheckCompatibility) {
                checkCCSVersionCompatibility(rewritten);
            }

<<<<<<< HEAD
            if (remoteClusterIndices.isEmpty()) {
=======
            if (resolvedIndices.getRemoteClusterIndices().isEmpty()) {
>>>>>>> fe1fca00
                executeLocalSearch(
                    task,
                    timeProvider,
                    rewritten,
<<<<<<< HEAD
                    localIndices,
                    resolvedLocalIndicesSupplier,
                    indicesOptions,
=======
                    resolvedIndices,
>>>>>>> fe1fca00
                    clusterState,
                    SearchResponse.Clusters.EMPTY,
                    searchPhaseProvider.apply(delegate)
                );
            } else {
                final TaskId parentTaskId = task.taskInfo(clusterService.localNode().getId(), false).taskId();
                if (shouldMinimizeRoundtrips(rewritten)) {
                    final AggregationReduceContext.Builder aggregationReduceContextBuilder = rewritten.source() != null
                        && rewritten.source().aggregations() != null
                            ? searchService.aggReduceContextBuilder(task::isCancelled, rewritten.source().aggregations())
                            : null;
                    SearchResponse.Clusters clusters = new SearchResponse.Clusters(
                        resolvedIndices.getLocalIndices(),
                        resolvedIndices.getRemoteClusterIndices(),
                        true,
                        remoteClusterService::isSkipUnavailable
                    );
                    if (resolvedIndices.getLocalIndices() == null) {
                        // Notify the progress listener that a CCS with minimize_roundtrips is happening remote-only (no local shards)
                        task.getProgressListener()
                            .notifyListShards(Collections.emptyList(), Collections.emptyList(), clusters, false, timeProvider);
                    }
                    ccsRemoteReduce(
                        task,
                        parentTaskId,
                        rewritten,
                        resolvedIndices,
                        clusters,
                        timeProvider,
                        aggregationReduceContextBuilder,
                        remoteClusterService,
                        threadPool,
                        delegate,
                        (r, l) -> executeLocalSearch(
                            task,
                            timeProvider,
                            r,
<<<<<<< HEAD
                            localIndices,
                            resolvedLocalIndicesSupplier,
                            indicesOptions,
=======
                            resolvedIndices,
>>>>>>> fe1fca00
                            clusterState,
                            clusters,
                            searchPhaseProvider.apply(l)
                        )
                    );
                } else {
                    final SearchContextId searchContext = resolvedIndices.getSearchContextId();
                    SearchResponse.Clusters clusters = new SearchResponse.Clusters(
                        resolvedIndices.getLocalIndices(),
                        resolvedIndices.getRemoteClusterIndices(),
                        false,
                        remoteClusterService::isSkipUnavailable
                    );

                    // TODO: pass parentTaskId
                    collectSearchShards(
                        rewritten.indicesOptions(),
                        rewritten.preference(),
                        rewritten.routing(),
                        rewritten.source() != null ? rewritten.source().query() : null,
                        Objects.requireNonNullElse(rewritten.allowPartialSearchResults(), searchService.defaultAllowPartialSearchResults()),
                        searchContext,
                        resolvedIndices.getRemoteClusterIndices(),
                        clusters,
                        timeProvider,
                        transportService,
                        delegate.delegateFailureAndWrap((finalDelegate, searchShardsResponses) -> {
                            final BiFunction<String, String, DiscoveryNode> clusterNodeLookup = getRemoteClusterNodeLookup(
                                searchShardsResponses
                            );
                            final Map<String, AliasFilter> remoteAliasFilters;
                            final List<SearchShardIterator> remoteShardIterators;
                            if (searchContext != null) {
                                remoteAliasFilters = searchContext.aliasFilter();
                                remoteShardIterators = getRemoteShardsIteratorFromPointInTime(
                                    searchShardsResponses,
                                    searchContext,
                                    rewritten.pointInTimeBuilder().getKeepAlive(),
                                    resolvedIndices.getRemoteClusterIndices()
                                );
                            } else {
                                remoteAliasFilters = new HashMap<>();
                                for (SearchShardsResponse searchShardsResponse : searchShardsResponses.values()) {
                                    remoteAliasFilters.putAll(searchShardsResponse.getAliasFilters());
                                }
                                remoteShardIterators = getRemoteShardsIterator(
                                    searchShardsResponses,
                                    resolvedIndices.getRemoteClusterIndices(),
                                    remoteAliasFilters
                                );
                            }
                            executeSearch(
                                task,
                                timeProvider,
                                rewritten,
<<<<<<< HEAD
                                localIndices,
                                resolvedLocalIndicesSupplier,
                                indicesOptions,
=======
                                resolvedIndices,
>>>>>>> fe1fca00
                                remoteShardIterators,
                                clusterNodeLookup,
                                clusterState,
                                remoteAliasFilters,
                                clusters,
                                searchPhaseProvider.apply(finalDelegate)
                            );
                        })
                    );
                }
            }
        });

        Rewriteable.rewriteAndFetch(
            original,
<<<<<<< HEAD
            searchService.getRewriteContext(timeProvider::absoluteStartMillis, resolvedLocalIndicesSupplier),
=======
            searchService.getRewriteContext(timeProvider::absoluteStartMillis, resolvedIndices),
>>>>>>> fe1fca00
            rewriteListener
        );
    }

    static void adjustSearchType(SearchRequest searchRequest, boolean singleShard) {
        // if there's a kNN search, always use DFS_QUERY_THEN_FETCH
        if (searchRequest.hasKnnSearch()) {
            searchRequest.searchType(DFS_QUERY_THEN_FETCH);
            return;
        }

        // if there's only suggest, disable request cache and always use QUERY_THEN_FETCH
        if (searchRequest.isSuggestOnly()) {
            searchRequest.requestCache(false);
            searchRequest.searchType(QUERY_THEN_FETCH);
            return;
        }

        // optimize search type for cases where there is only one shard group to search on
        if (singleShard) {
            // if we only have one group, then we always want Q_T_F, no need for DFS, and no need to do THEN since we hit one shard
            searchRequest.searchType(QUERY_THEN_FETCH);
        }
    }

    public static boolean shouldMinimizeRoundtrips(SearchRequest searchRequest) {
        if (searchRequest.isCcsMinimizeRoundtrips() == false) {
            return false;
        }
        if (searchRequest.scroll() != null) {
            return false;
        }
        if (searchRequest.pointInTimeBuilder() != null) {
            return false;
        }
        if (searchRequest.searchType() == DFS_QUERY_THEN_FETCH) {
            return false;
        }
        if (searchRequest.hasKnnSearch()) {
            return false;
        }
        SearchSourceBuilder source = searchRequest.source();
        return source == null
            || source.collapse() == null
            || source.collapse().getInnerHits() == null
            || source.collapse().getInnerHits().isEmpty();
    }

    /**
     * Handles ccs_minimize_roundtrips=true
     */
    static void ccsRemoteReduce(
        SearchTask task,
        TaskId parentTaskId,
        SearchRequest searchRequest,
        ResolvedIndices resolvedIndices,
        SearchResponse.Clusters clusters,
        SearchTimeProvider timeProvider,
        AggregationReduceContext.Builder aggReduceContextBuilder,
        RemoteClusterService remoteClusterService,
        ThreadPool threadPool,
        ActionListener<SearchResponse> listener,
        BiConsumer<SearchRequest, ActionListener<SearchResponse>> localSearchConsumer
    ) {
        final var remoteClientResponseExecutor = threadPool.executor(ThreadPool.Names.SEARCH_COORDINATION);
        if (resolvedIndices.getLocalIndices() == null && resolvedIndices.getRemoteClusterIndices().size() == 1) {
            // if we are searching against a single remote cluster, we simply forward the original search request to such cluster
            // and we directly perform final reduction in the remote cluster
            Map.Entry<String, OriginalIndices> entry = resolvedIndices.getRemoteClusterIndices().entrySet().iterator().next();
            String clusterAlias = entry.getKey();
            boolean skipUnavailable = remoteClusterService.isSkipUnavailable(clusterAlias);
            OriginalIndices indices = entry.getValue();
            SearchRequest ccsSearchRequest = SearchRequest.subSearchRequest(
                parentTaskId,
                searchRequest,
                indices.indices(),
                clusterAlias,
                timeProvider.absoluteStartMillis(),
                true
            );
            var remoteClusterClient = remoteClusterService.getRemoteClusterClient(
                clusterAlias,
                remoteClientResponseExecutor,
                RemoteClusterService.DisconnectedStrategy.RECONNECT_UNLESS_SKIP_UNAVAILABLE
            );
            remoteClusterClient.execute(TransportSearchAction.REMOTE_TYPE, ccsSearchRequest, new ActionListener<>() {
                @Override
                public void onResponse(SearchResponse searchResponse) {
                    // overwrite the existing cluster entry with the updated one
                    ccsClusterInfoUpdate(searchResponse, clusters, clusterAlias, skipUnavailable);
                    Map<String, SearchProfileShardResult> profileResults = searchResponse.getProfileResults();
                    SearchProfileResults profile = profileResults == null || profileResults.isEmpty()
                        ? null
                        : new SearchProfileResults(profileResults);

                    ActionListener.respondAndRelease(
                        listener,
                        new SearchResponse(
                            searchResponse.getHits(),
                            searchResponse.getAggregations(),
                            searchResponse.getSuggest(),
                            searchResponse.isTimedOut(),
                            searchResponse.isTerminatedEarly(),
                            profile,
                            searchResponse.getNumReducePhases(),
                            searchResponse.getScrollId(),
                            searchResponse.getTotalShards(),
                            searchResponse.getSuccessfulShards(),
                            searchResponse.getSkippedShards(),
                            timeProvider.buildTookInMillis(),
                            searchResponse.getShardFailures(),
                            clusters,
                            searchResponse.pointInTimeId()
                        )
                    );
                }

                @Override
                public void onFailure(Exception e) {
                    ShardSearchFailure failure = new ShardSearchFailure(e);
                    logCCSError(failure, clusterAlias, skipUnavailable);
                    ccsClusterInfoUpdate(failure, clusters, clusterAlias, skipUnavailable);
                    if (skipUnavailable) {
                        ActionListener.respondAndRelease(listener, SearchResponse.empty(timeProvider::buildTookInMillis, clusters));
                    } else {
                        listener.onFailure(wrapRemoteClusterFailure(clusterAlias, e));
                    }
                }
            });
        } else {
            SearchResponseMerger searchResponseMerger = createSearchResponseMerger(
                searchRequest.source(),
                timeProvider,
                aggReduceContextBuilder
            );
            task.setSearchResponseMergerSupplier(
                () -> createSearchResponseMerger(searchRequest.source(), timeProvider, aggReduceContextBuilder)
            );
            final AtomicReference<Exception> exceptions = new AtomicReference<>();
            int totalClusters = resolvedIndices.getRemoteClusterIndices().size() + (resolvedIndices.getLocalIndices() == null ? 0 : 1);
            final CountDown countDown = new CountDown(totalClusters);
            for (Map.Entry<String, OriginalIndices> entry : resolvedIndices.getRemoteClusterIndices().entrySet()) {
                String clusterAlias = entry.getKey();
                boolean skipUnavailable = remoteClusterService.isSkipUnavailable(clusterAlias);
                OriginalIndices indices = entry.getValue();
                SearchRequest ccsSearchRequest = SearchRequest.subSearchRequest(
                    parentTaskId,
                    searchRequest,
                    indices.indices(),
                    clusterAlias,
                    timeProvider.absoluteStartMillis(),
                    false
                );
                ActionListener<SearchResponse> ccsListener = createCCSListener(
                    clusterAlias,
                    skipUnavailable,
                    countDown,
                    exceptions,
                    searchResponseMerger,
                    clusters,
                    task.getProgressListener(),
                    listener
                );
                final var remoteClusterClient = remoteClusterService.getRemoteClusterClient(
                    clusterAlias,
                    remoteClientResponseExecutor,
                    RemoteClusterService.DisconnectedStrategy.RECONNECT_UNLESS_SKIP_UNAVAILABLE
                );
                remoteClusterClient.execute(TransportSearchAction.REMOTE_TYPE, ccsSearchRequest, ccsListener);
            }
            if (resolvedIndices.getLocalIndices() != null) {
                ActionListener<SearchResponse> ccsListener = createCCSListener(
                    RemoteClusterAware.LOCAL_CLUSTER_GROUP_KEY,
                    false,
                    countDown,
                    exceptions,
                    searchResponseMerger,
                    clusters,
                    task.getProgressListener(),
                    listener
                );
                SearchRequest ccsLocalSearchRequest = SearchRequest.subSearchRequest(
                    parentTaskId,
                    searchRequest,
                    resolvedIndices.getLocalIndices().indices(),
                    RemoteClusterAware.LOCAL_CLUSTER_GROUP_KEY,
                    timeProvider.absoluteStartMillis(),
                    false
                );
                localSearchConsumer.accept(ccsLocalSearchRequest, ccsListener);
            }
        }
    }

    static SearchResponseMerger createSearchResponseMerger(
        SearchSourceBuilder source,
        SearchTimeProvider timeProvider,
        AggregationReduceContext.Builder aggReduceContextBuilder
    ) {
        final int from;
        final int size;
        final int trackTotalHitsUpTo;
        if (source == null) {
            from = SearchService.DEFAULT_FROM;
            size = SearchService.DEFAULT_SIZE;
            trackTotalHitsUpTo = SearchContext.DEFAULT_TRACK_TOTAL_HITS_UP_TO;
        } else {
            from = source.from() == -1 ? SearchService.DEFAULT_FROM : source.from();
            size = source.size() == -1 ? SearchService.DEFAULT_SIZE : source.size();
            trackTotalHitsUpTo = source.trackTotalHitsUpTo() == null
                ? SearchContext.DEFAULT_TRACK_TOTAL_HITS_UP_TO
                : source.trackTotalHitsUpTo();
            // here we modify the original source so we can re-use it by setting it to each outgoing search request
            source.from(0);
            source.size(from + size);
        }
        return new SearchResponseMerger(from, size, trackTotalHitsUpTo, timeProvider, aggReduceContextBuilder);
    }

    /**
     * Used for ccs_minimize_roundtrips=false
     */
    static void collectSearchShards(
        IndicesOptions indicesOptions,
        String preference,
        String routing,
        QueryBuilder query,
        boolean allowPartialResults,
        SearchContextId searchContext,
        Map<String, OriginalIndices> remoteIndicesByCluster,
        SearchResponse.Clusters clusters,
        SearchTimeProvider timeProvider,
        TransportService transportService,
        ActionListener<Map<String, SearchShardsResponse>> listener
    ) {
        RemoteClusterService remoteClusterService = transportService.getRemoteClusterService();
        final CountDown responsesCountDown = new CountDown(remoteIndicesByCluster.size());
        final Map<String, SearchShardsResponse> searchShardsResponses = new ConcurrentHashMap<>();
        final AtomicReference<Exception> exceptions = new AtomicReference<>();
        for (Map.Entry<String, OriginalIndices> entry : remoteIndicesByCluster.entrySet()) {
            final String clusterAlias = entry.getKey();
            boolean skipUnavailable = remoteClusterService.isSkipUnavailable(clusterAlias);
            TransportSearchAction.CCSActionListener<SearchShardsResponse, Map<String, SearchShardsResponse>> singleListener =
                new TransportSearchAction.CCSActionListener<>(
                    clusterAlias,
                    skipUnavailable,
                    responsesCountDown,
                    exceptions,
                    clusters,
                    listener
                ) {
                    @Override
                    void innerOnResponse(SearchShardsResponse searchShardsResponse) {
                        assert ThreadPool.assertCurrentThreadPool(ThreadPool.Names.SEARCH_COORDINATION);
                        ccsClusterInfoUpdate(searchShardsResponse, clusters, clusterAlias, timeProvider);
                        searchShardsResponses.put(clusterAlias, searchShardsResponse);
                    }

                    @Override
                    Map<String, SearchShardsResponse> createFinalResponse() {
                        return searchShardsResponses;
                    }
                };
            remoteClusterService.maybeEnsureConnectedAndGetConnection(
                clusterAlias,
                skipUnavailable == false,
                singleListener.delegateFailureAndWrap((delegate, connection) -> {
                    final String[] indices = entry.getValue().indices();
                    final Executor responseExecutor = transportService.getThreadPool().executor(ThreadPool.Names.SEARCH_COORDINATION);
                    // TODO: support point-in-time
                    if (searchContext == null && connection.getTransportVersion().onOrAfter(TransportVersions.V_8_9_X)) {
                        SearchShardsRequest searchShardsRequest = new SearchShardsRequest(
                            indices,
                            indicesOptions,
                            query,
                            routing,
                            preference,
                            allowPartialResults,
                            clusterAlias
                        );
                        transportService.sendRequest(
                            connection,
                            TransportSearchShardsAction.TYPE.name(),
                            searchShardsRequest,
                            TransportRequestOptions.EMPTY,
                            new ActionListenerResponseHandler<>(delegate, SearchShardsResponse::new, responseExecutor)
                        );
                    } else {
                        // does not do a can-match
                        ClusterSearchShardsRequest searchShardsRequest = new ClusterSearchShardsRequest(indices).indicesOptions(
                            indicesOptions
                        ).local(true).preference(preference).routing(routing);
                        transportService.sendRequest(
                            connection,
                            ClusterSearchShardsAction.NAME,
                            searchShardsRequest,
                            TransportRequestOptions.EMPTY,
                            new ActionListenerResponseHandler<>(
                                delegate.map(SearchShardsResponse::fromLegacyResponse),
                                ClusterSearchShardsResponse::new,
                                responseExecutor
                            )
                        );
                    }
                })
            );
        }
    }

    /**
     * Only used for ccs_minimize_roundtrips=true pathway
     */
    private static ActionListener<SearchResponse> createCCSListener(
        String clusterAlias,
        boolean skipUnavailable,
        CountDown countDown,
        AtomicReference<Exception> exceptions,
        SearchResponseMerger searchResponseMerger,
        SearchResponse.Clusters clusters,
        SearchProgressListener progressListener,
        ActionListener<SearchResponse> originalListener
    ) {
        return new CCSActionListener<>(
            clusterAlias,
            skipUnavailable,
            countDown,
            exceptions,
            clusters,
            ActionListener.releaseAfter(originalListener, searchResponseMerger)
        ) {
            @Override
            void innerOnResponse(SearchResponse searchResponse) {
                ccsClusterInfoUpdate(searchResponse, clusters, clusterAlias, skipUnavailable);
                searchResponseMerger.add(searchResponse);
                progressListener.notifyClusterResponseMinimizeRoundtrips(clusterAlias, searchResponse);
            }

            @Override
            SearchResponse createFinalResponse() {
                return searchResponseMerger.getMergedResponse(clusters);
            }

            @Override
            protected void releaseResponse(SearchResponse searchResponse) {
                searchResponse.decRef();
            }
        };
    }

    /**
     * Creates a new Cluster object using the {@link ShardSearchFailure} info and skip_unavailable
     * flag to set Status. Then it swaps it in the clusters CHM at key clusterAlias
     */
    static void ccsClusterInfoUpdate(
        ShardSearchFailure failure,
        SearchResponse.Clusters clusters,
        String clusterAlias,
        boolean skipUnavailable
    ) {
        clusters.swapCluster(clusterAlias, (k, v) -> {
            SearchResponse.Cluster.Status status;
            if (skipUnavailable) {
                status = SearchResponse.Cluster.Status.SKIPPED;
            } else {
                status = SearchResponse.Cluster.Status.FAILED;
            }
            return new SearchResponse.Cluster.Builder(v).setStatus(status)
                .setFailures(CollectionUtils.appendToCopy(v.getFailures(), failure))
                .build();
        });
    }

    /**
     * Helper method common to multiple ccs_minimize_roundtrips=true code paths.
     * Used to update a specific SearchResponse.Cluster object state based upon
     * the SearchResponse coming from the cluster coordinator the search was performed on.
     * @param searchResponse SearchResponse from cluster sub-search
     * @param clusters Clusters that the search was executed on
     * @param clusterAlias Alias of the cluster to be updated
     */
    private static void ccsClusterInfoUpdate(
        SearchResponse searchResponse,
        SearchResponse.Clusters clusters,
        String clusterAlias,
        boolean skipUnavailable
    ) {
        /*
         * Cluster Status logic:
         * 1) FAILED if total_shards > 0 && all shards failed && skip_unavailable=false
         * 2) SKIPPED if total_shards > 0 && all shards failed && skip_unavailable=true
         * 3) PARTIAL if it timed out
         * 4) PARTIAL if it at least one of the shards succeeded but not all
         * 5) SUCCESSFUL if no shards failed (and did not time out)
         */
        clusters.swapCluster(clusterAlias, (k, v) -> {
            SearchResponse.Cluster.Status status;
            int totalShards = searchResponse.getTotalShards();
            if (totalShards > 0 && searchResponse.getFailedShards() >= totalShards) {
                if (skipUnavailable) {
                    status = SearchResponse.Cluster.Status.SKIPPED;
                } else {
                    status = SearchResponse.Cluster.Status.FAILED;
                }
            } else if (searchResponse.isTimedOut()) {
                status = SearchResponse.Cluster.Status.PARTIAL;
            } else if (searchResponse.getFailedShards() > 0) {
                status = SearchResponse.Cluster.Status.PARTIAL;
            } else {
                status = SearchResponse.Cluster.Status.SUCCESSFUL;
            }
            return new SearchResponse.Cluster.Builder(v).setStatus(status)
                .setTotalShards(totalShards)
                .setSuccessfulShards(searchResponse.getSuccessfulShards())
                .setSkippedShards(searchResponse.getSkippedShards())
                .setFailedShards(searchResponse.getFailedShards())
                .setFailures(Arrays.asList(searchResponse.getShardFailures()))
                .setTook(searchResponse.getTook())
                .setTimedOut(searchResponse.isTimedOut())
                .build();
        });
    }

    /**
     * Edge case ---
     * Typically we don't need to update a Cluster object after the SearchShards API call, since the
     * skipped shards will be passed into SearchProgressListener.onListShards.
     * However, there is an edge case where the remote SearchShards API call returns no shards at all.
     * So in that case, nothing for this cluster will be passed to onListShards, so we need to update
     * the Cluster object to SUCCESSFUL status with shard counts of 0 and a filled in 'took' value.
     *
     * @param response from SearchShards API call to remote cluster
     * @param clusters Clusters that the search was executed on
     * @param clusterAlias Alias of the cluster to be updated
     * @param timeProvider search time provider (for setting took value)
     */
    private static void ccsClusterInfoUpdate(
        SearchShardsResponse response,
        SearchResponse.Clusters clusters,
        String clusterAlias,
        SearchTimeProvider timeProvider
    ) {
        if (response.getGroups().isEmpty()) {
            clusters.swapCluster(
                clusterAlias,
                (k, v) -> new SearchResponse.Cluster.Builder(v).setStatus(SearchResponse.Cluster.Status.SUCCESSFUL)
                    .setTotalShards(0)
                    .setSuccessfulShards(0)
                    .setSkippedShards(0)
                    .setFailedShards(0)
                    .setFailures(Collections.emptyList())
                    .setTook(new TimeValue(timeProvider.buildTookInMillis()))
                    .setTimedOut(false)
                    .build()
            );
        }
    }

    void executeLocalSearch(
        Task task,
        SearchTimeProvider timeProvider,
        SearchRequest searchRequest,
<<<<<<< HEAD
        OriginalIndices localIndices,
        Supplier<Index[]> resolvedLocalIndicesSupplier,
        IndicesOptions indicesOptions,
=======
        ResolvedIndices resolvedIndices,
>>>>>>> fe1fca00
        ClusterState clusterState,
        SearchResponse.Clusters clusterInfo,
        SearchPhaseProvider searchPhaseProvider
    ) {
        executeSearch(
            (SearchTask) task,
            timeProvider,
            searchRequest,
<<<<<<< HEAD
            localIndices,
            resolvedLocalIndicesSupplier,
            indicesOptions,
=======
            resolvedIndices,
>>>>>>> fe1fca00
            Collections.emptyList(),
            (clusterName, nodeId) -> null,
            clusterState,
            Collections.emptyMap(),
            clusterInfo,
            searchPhaseProvider
        );
    }

    static BiFunction<String, String, DiscoveryNode> getRemoteClusterNodeLookup(Map<String, SearchShardsResponse> searchShardsResp) {
        Map<String, Map<String, DiscoveryNode>> clusterToNode = new HashMap<>();
        for (Map.Entry<String, SearchShardsResponse> entry : searchShardsResp.entrySet()) {
            String clusterAlias = entry.getKey();
            for (DiscoveryNode remoteNode : entry.getValue().getNodes()) {
                clusterToNode.computeIfAbsent(clusterAlias, k -> new HashMap<>()).put(remoteNode.getId(), remoteNode);
            }
        }
        return (clusterAlias, nodeId) -> {
            Map<String, DiscoveryNode> clusterNodes = clusterToNode.get(clusterAlias);
            if (clusterNodes == null) {
                throw new IllegalArgumentException("unknown remote cluster: " + clusterAlias);
            }
            return clusterNodes.get(nodeId);
        };
    }

    static List<SearchShardIterator> getRemoteShardsIterator(
        Map<String, SearchShardsResponse> searchShardsResponses,
        Map<String, OriginalIndices> remoteIndicesByCluster,
        Map<String, AliasFilter> aliasFilterMap
    ) {
        final List<SearchShardIterator> remoteShardIterators = new ArrayList<>();
        for (Map.Entry<String, SearchShardsResponse> entry : searchShardsResponses.entrySet()) {
            for (SearchShardsGroup searchShardsGroup : entry.getValue().getGroups()) {
                // add the cluster name to the remote index names for indices disambiguation
                // this ends up in the hits returned with the search response
                ShardId shardId = searchShardsGroup.shardId();
                AliasFilter aliasFilter = aliasFilterMap.get(shardId.getIndex().getUUID());
                String[] aliases = aliasFilter.getAliases();
                String clusterAlias = entry.getKey();
                String[] finalIndices = aliases.length == 0 ? new String[] { shardId.getIndexName() } : aliases;
                final OriginalIndices originalIndices = remoteIndicesByCluster.get(clusterAlias);
                assert originalIndices != null : "original indices are null for clusterAlias: " + clusterAlias;
                SearchShardIterator shardIterator = new SearchShardIterator(
                    clusterAlias,
                    shardId,
                    searchShardsGroup.allocatedNodes(),
                    new OriginalIndices(finalIndices, originalIndices.indicesOptions()),
                    null,
                    null,
                    searchShardsGroup.preFiltered(),
                    searchShardsGroup.skipped()
                );
                remoteShardIterators.add(shardIterator);
            }
        }
        return remoteShardIterators;
    }

    static List<SearchShardIterator> getRemoteShardsIteratorFromPointInTime(
        Map<String, SearchShardsResponse> searchShardsResponses,
        SearchContextId searchContextId,
        TimeValue searchContextKeepAlive,
        Map<String, OriginalIndices> remoteClusterIndices
    ) {
        final List<SearchShardIterator> remoteShardIterators = new ArrayList<>();
        for (Map.Entry<String, SearchShardsResponse> entry : searchShardsResponses.entrySet()) {
            for (SearchShardsGroup group : entry.getValue().getGroups()) {
                final ShardId shardId = group.shardId();
                final SearchContextIdForNode perNode = searchContextId.shards().get(shardId);
                if (perNode == null) {
                    // the shard was skipped after can match, hence it is not even part of the pit id
                    continue;
                }
                final String clusterAlias = entry.getKey();
                assert clusterAlias.equals(perNode.getClusterAlias()) : clusterAlias + " != " + perNode.getClusterAlias();
                final List<String> targetNodes = new ArrayList<>(group.allocatedNodes().size());
                targetNodes.add(perNode.getNode());
                if (perNode.getSearchContextId().getSearcherId() != null) {
                    for (String node : group.allocatedNodes()) {
                        if (node.equals(perNode.getNode()) == false) {
                            targetNodes.add(node);
                        }
                    }
                }
                assert remoteClusterIndices.get(clusterAlias) != null : "original indices are null for clusterAlias: " + clusterAlias;
                final OriginalIndices finalIndices = new OriginalIndices(
                    new String[] { shardId.getIndexName() },
                    remoteClusterIndices.get(clusterAlias).indicesOptions()
                );
                SearchShardIterator shardIterator = new SearchShardIterator(
                    clusterAlias,
                    shardId,
                    targetNodes,
                    finalIndices,
                    perNode.getSearchContextId(),
                    searchContextKeepAlive,
                    false,
                    false
                );
                remoteShardIterators.add(shardIterator);
            }
        }
        assert checkAllRemotePITShardsWereReturnedBySearchShards(searchContextId.shards(), searchShardsResponses)
            : "search shards did not return remote shards that PIT included: " + searchContextId.shards();
        return remoteShardIterators;
    }

    private static boolean checkAllRemotePITShardsWereReturnedBySearchShards(
        Map<ShardId, SearchContextIdForNode> searchContextIdShards,
        Map<String, SearchShardsResponse> searchShardsResponses
    ) {
        Map<ShardId, SearchContextIdForNode> searchContextIdForNodeMap = new HashMap<>(searchContextIdShards);
        for (SearchShardsResponse searchShardsResponse : searchShardsResponses.values()) {
            for (SearchShardsGroup group : searchShardsResponse.getGroups()) {
                searchContextIdForNodeMap.remove(group.shardId());
            }
        }
        return searchContextIdForNodeMap.values()
            .stream()
            .allMatch(searchContextIdForNode -> searchContextIdForNode.getClusterAlias() == null);
    }

    void frozenIndexCheck(ResolvedIndices resolvedIndices) {
        List<String> frozenIndices = new ArrayList<>();
        Map<Index, IndexMetadata> indexMetadataMap = resolvedIndices.getConcreteLocalIndicesMetadata();
        for (var entry : indexMetadataMap.entrySet()) {
            if (entry.getValue().getSettings().getAsBoolean("index.frozen", false)) {
                frozenIndices.add(entry.getKey().getName());
            }
        }

        if (frozenIndices.isEmpty() == false) {
            DEPRECATION_LOGGER.warn(
                DeprecationCategory.INDICES,
                "search-frozen-indices",
                FROZEN_INDICES_DEPRECATION_MESSAGE,
                String.join(",", frozenIndices)
            );
        }
    }

    private void executeSearch(
        SearchTask task,
        SearchTimeProvider timeProvider,
        SearchRequest searchRequest,
<<<<<<< HEAD
        OriginalIndices localIndices,
        Supplier<Index[]> resolvedLocalIndicesSupplier,
        IndicesOptions indicesOptions,
=======
        ResolvedIndices resolvedIndices,
>>>>>>> fe1fca00
        List<SearchShardIterator> remoteShardIterators,
        BiFunction<String, String, DiscoveryNode> remoteConnections,
        ClusterState clusterState,
        Map<String, AliasFilter> remoteAliasMap,
        SearchResponse.Clusters clusters,
        SearchPhaseProvider searchPhaseProvider
    ) {
        if (searchRequest.allowPartialSearchResults() == null) {
            // No user preference defined in search request - apply cluster service default
            searchRequest.allowPartialSearchResults(searchService.defaultAllowPartialSearchResults());
        }

        // TODO: I think startTime() should become part of ActionRequest and that should be used both for index name
        // date math expressions and $now in scripts. This way all apis will deal with now in the same way instead
        // of just for the _search api
        final List<SearchShardIterator> localShardIterators;
        final Map<String, AliasFilter> aliasFilter;

        final String[] concreteLocalIndices;
        if (resolvedIndices.getSearchContextId() != null) {
            assert searchRequest.pointInTimeBuilder() != null;
            aliasFilter = resolvedIndices.getSearchContextId().aliasFilter();
            concreteLocalIndices = resolvedIndices.getLocalIndices() == null ? new String[0] : resolvedIndices.getLocalIndices().indices();
            localShardIterators = getLocalLocalShardsIteratorFromPointInTime(
                clusterState,
<<<<<<< HEAD
                indicesOptions,
=======
                searchRequest.indicesOptions(),
>>>>>>> fe1fca00
                searchRequest.getLocalClusterAlias(),
                resolvedIndices.getSearchContextId(),
                searchRequest.pointInTimeBuilder().getKeepAlive(),
                searchRequest.allowPartialSearchResults()
            );
        } else {
<<<<<<< HEAD
            final Index[] indices = resolvedLocalIndicesSupplier.get();
=======
            final Index[] indices = resolvedIndices.getConcreteLocalIndices();
>>>>>>> fe1fca00
            concreteLocalIndices = Arrays.stream(indices).map(Index::getName).toArray(String[]::new);
            final Set<String> indicesAndAliases = indexNameExpressionResolver.resolveExpressions(clusterState, searchRequest.indices());
            aliasFilter = buildIndexAliasFilters(clusterState, indicesAndAliases, indices);
            aliasFilter.putAll(remoteAliasMap);
            localShardIterators = getLocalShardsIterator(
                clusterState,
                searchRequest,
                searchRequest.getLocalClusterAlias(),
                indicesAndAliases,
                concreteLocalIndices
            );
        }
        final GroupShardsIterator<SearchShardIterator> shardIterators = mergeShardsIterators(localShardIterators, remoteShardIterators);

        failIfOverShardCountLimit(clusterService, shardIterators.size());

        if (searchRequest.getWaitForCheckpoints().isEmpty() == false) {
            if (remoteShardIterators.isEmpty() == false) {
                throw new IllegalArgumentException("Cannot use wait_for_checkpoints parameter with cross-cluster searches.");
            } else {
                validateAndResolveWaitForCheckpoint(clusterState, indexNameExpressionResolver, searchRequest, concreteLocalIndices);
            }
        }

        Map<String, Float> concreteIndexBoosts = resolveIndexBoosts(searchRequest, clusterState);

        adjustSearchType(searchRequest, shardIterators.size() == 1);

        final DiscoveryNodes nodes = clusterState.nodes();
        BiFunction<String, String, Transport.Connection> connectionLookup = buildConnectionLookup(
            searchRequest.getLocalClusterAlias(),
            nodes::get,
            remoteConnections,
            searchTransportService::getConnection
        );
        final Executor asyncSearchExecutor = asyncSearchExecutor(concreteLocalIndices);
        final boolean preFilterSearchShards = shouldPreFilterSearchShards(
            clusterState,
            searchRequest,
            concreteLocalIndices,
            localShardIterators.size() + remoteShardIterators.size(),
            defaultPreFilterShardSize
        );
        searchPhaseProvider.newSearchPhase(
            task,
            searchRequest,
            asyncSearchExecutor,
            shardIterators,
            timeProvider,
            connectionLookup,
            clusterState,
            Collections.unmodifiableMap(aliasFilter),
            concreteIndexBoosts,
            preFilterSearchShards,
            threadPool,
            clusters
        ).start();
    }

    Executor asyncSearchExecutor(final String[] indices) {
        final List<String> executorsForIndices = Arrays.stream(indices).map(executorSelector::executorForSearch).toList();
        if (executorsForIndices.size() == 1) { // all indices have same executor
            return threadPool.executor(executorsForIndices.get(0));
        }
        if (executorsForIndices.size() == 2
            && executorsForIndices.contains(SYSTEM_READ)
            && executorsForIndices.contains(SYSTEM_CRITICAL_READ)) { // mix of critical and non critical system indices
            return threadPool.executor(SYSTEM_READ);
        }
        return threadPool.executor(ThreadPool.Names.SEARCH);
    }

    static BiFunction<String, String, Transport.Connection> buildConnectionLookup(
        String requestClusterAlias,
        Function<String, DiscoveryNode> localNodes,
        BiFunction<String, String, DiscoveryNode> remoteNodes,
        BiFunction<String, DiscoveryNode, Transport.Connection> nodeToConnection
    ) {
        return (clusterAlias, nodeId) -> {
            final DiscoveryNode discoveryNode;
            final boolean remoteCluster;
            if (clusterAlias == null || requestClusterAlias != null) {
                assert requestClusterAlias == null || requestClusterAlias.equals(clusterAlias);
                discoveryNode = localNodes.apply(nodeId);
                remoteCluster = false;
            } else {
                discoveryNode = remoteNodes.apply(clusterAlias, nodeId);
                remoteCluster = true;
            }
            if (discoveryNode == null) {
                throw new IllegalStateException("no node found for id: " + nodeId);
            }
            return nodeToConnection.apply(remoteCluster ? clusterAlias : null, discoveryNode);
        };
    }

    static boolean shouldPreFilterSearchShards(
        ClusterState clusterState,
        SearchRequest searchRequest,
        String[] indices,
        int numShards,
        int defaultPreFilterShardSize
    ) {
        SearchSourceBuilder source = searchRequest.source();
        Integer preFilterShardSize = searchRequest.getPreFilterShardSize();
        if (preFilterShardSize == null && (hasReadOnlyIndices(indices, clusterState) || hasPrimaryFieldSort(source))) {
            preFilterShardSize = 1;
        } else if (preFilterShardSize == null) {
            preFilterShardSize = defaultPreFilterShardSize;
        }
        return searchRequest.searchType() == QUERY_THEN_FETCH // we can't do this for DFS it needs to fan out to all shards all the time
            && (SearchService.canRewriteToMatchNone(source) || hasPrimaryFieldSort(source))
            && preFilterShardSize < numShards;
    }

    private static boolean hasReadOnlyIndices(String[] indices, ClusterState clusterState) {
        for (String index : indices) {
            ClusterBlockException writeBlock = clusterState.blocks().indexBlockedException(ClusterBlockLevel.WRITE, index);
            if (writeBlock != null) {
                return true;
            }
        }
        return false;
    }

    static GroupShardsIterator<SearchShardIterator> mergeShardsIterators(
        List<SearchShardIterator> localShardIterators,
        List<SearchShardIterator> remoteShardIterators
    ) {
        List<SearchShardIterator> shards = new ArrayList<>(remoteShardIterators);
        shards.addAll(localShardIterators);
        return GroupShardsIterator.sortAndCreate(shards);
    }

    interface SearchPhaseProvider {
        SearchPhase newSearchPhase(
            SearchTask task,
            SearchRequest searchRequest,
            Executor executor,
            GroupShardsIterator<SearchShardIterator> shardIterators,
            SearchTimeProvider timeProvider,
            BiFunction<String, String, Transport.Connection> connectionLookup,
            ClusterState clusterState,
            Map<String, AliasFilter> aliasFilter,
            Map<String, Float> concreteIndexBoosts,
            boolean preFilter,
            ThreadPool threadPool,
            SearchResponse.Clusters clusters
        );
    }

    private class AsyncSearchActionProvider implements SearchPhaseProvider {
        private final ActionListener<SearchResponse> listener;

        AsyncSearchActionProvider(ActionListener<SearchResponse> listener) {
            this.listener = listener;
        }

        @Override
        public SearchPhase newSearchPhase(
            SearchTask task,
            SearchRequest searchRequest,
            Executor executor,
            GroupShardsIterator<SearchShardIterator> shardIterators,
            SearchTimeProvider timeProvider,
            BiFunction<String, String, Transport.Connection> connectionLookup,
            ClusterState clusterState,
            Map<String, AliasFilter> aliasFilter,
            Map<String, Float> concreteIndexBoosts,
            boolean preFilter,
            ThreadPool threadPool,
            SearchResponse.Clusters clusters
        ) {
            if (preFilter) {
                return new CanMatchPreFilterSearchPhase(
                    logger,
                    searchTransportService,
                    connectionLookup,
                    aliasFilter,
                    concreteIndexBoosts,
                    threadPool.executor(ThreadPool.Names.SEARCH_COORDINATION),
                    searchRequest,
                    shardIterators,
                    timeProvider,
                    task,
                    true,
                    searchService.getCoordinatorRewriteContextProvider(timeProvider::absoluteStartMillis),
                    listener.delegateFailureAndWrap((l, iters) -> {
                        SearchPhase action = newSearchPhase(
                            task,
                            searchRequest,
                            executor,
                            iters,
                            timeProvider,
                            connectionLookup,
                            clusterState,
                            aliasFilter,
                            concreteIndexBoosts,
                            false,
                            threadPool,
                            clusters
                        );
                        action.start();
                    })
                );
            } else {
                // for synchronous CCS minimize_roundtrips=false, use the CCSSingleCoordinatorSearchProgressListener
                // (AsyncSearchTask will not return SearchProgressListener.NOOP, since it uses its own progress listener
                // which delegates to CCSSingleCoordinatorSearchProgressListener when minimizing roundtrips)
                if (clusters.isCcsMinimizeRoundtrips() == false
                    && clusters.hasRemoteClusters()
                    && task.getProgressListener() == SearchProgressListener.NOOP) {
                    task.setProgressListener(new CCSSingleCoordinatorSearchProgressListener());
                }
                final SearchPhaseResults<SearchPhaseResult> queryResultConsumer = searchPhaseController.newSearchPhaseResults(
                    executor,
                    circuitBreaker,
                    task::isCancelled,
                    task.getProgressListener(),
                    searchRequest,
                    shardIterators.size(),
                    exc -> searchTransportService.cancelSearchTask(task, "failed to merge result [" + exc.getMessage() + "]")
                );
                if (searchRequest.searchType() == DFS_QUERY_THEN_FETCH) {
                    return new SearchDfsQueryThenFetchAsyncAction(
                        logger,
                        namedWriteableRegistry,
                        searchTransportService,
                        connectionLookup,
                        aliasFilter,
                        concreteIndexBoosts,
                        executor,
                        queryResultConsumer,
                        searchRequest,
                        listener,
                        shardIterators,
                        timeProvider,
                        clusterState,
                        task,
                        clusters
                    );
                } else {
                    assert searchRequest.searchType() == QUERY_THEN_FETCH : searchRequest.searchType();
                    return new SearchQueryThenFetchAsyncAction(
                        logger,
                        namedWriteableRegistry,
                        searchTransportService,
                        connectionLookup,
                        aliasFilter,
                        concreteIndexBoosts,
                        executor,
                        queryResultConsumer,
                        searchRequest,
                        listener,
                        shardIterators,
                        timeProvider,
                        clusterState,
                        task,
                        clusters
                    );
                }
            }
        }
    }

    private static void validateAndResolveWaitForCheckpoint(
        ClusterState clusterState,
        IndexNameExpressionResolver resolver,
        SearchRequest searchRequest,
        String[] concreteLocalIndices
    ) {
        HashSet<String> searchedIndices = new HashSet<>(Arrays.asList(concreteLocalIndices));
        Map<String, long[]> newWaitForCheckpoints = Maps.newMapWithExpectedSize(searchRequest.getWaitForCheckpoints().size());
        for (Map.Entry<String, long[]> waitForCheckpointIndex : searchRequest.getWaitForCheckpoints().entrySet()) {
            long[] checkpoints = waitForCheckpointIndex.getValue();
            int checkpointsProvided = checkpoints.length;
            String target = waitForCheckpointIndex.getKey();
            Index resolved;
            try {
                resolved = resolver.concreteSingleIndex(clusterState, new IndicesRequest() {
                    @Override
                    public String[] indices() {
                        return new String[] { target };
                    }

                    @Override
                    public IndicesOptions indicesOptions() {
                        return IndicesOptions.strictSingleIndexNoExpandForbidClosed();
                    }
                });
            } catch (Exception e) {
                throw new IllegalArgumentException(
                    "Failed to resolve wait_for_checkpoints target ["
                        + target
                        + "]. Configured target "
                        + "must resolve to a single open index.",
                    e
                );
            }
            String index = resolved.getName();
            IndexMetadata indexMetadata = clusterState.metadata().index(index);
            if (searchedIndices.contains(index) == false) {
                throw new IllegalArgumentException(
                    "Target configured with wait_for_checkpoints must be a concrete index resolved in "
                        + "this search. Target ["
                        + target
                        + "] is not a concrete index resolved in this search."
                );
            } else if (indexMetadata == null) {
                throw new IllegalArgumentException("Cannot find index configured for wait_for_checkpoints parameter [" + index + "].");
            } else if (indexMetadata.getNumberOfShards() != checkpointsProvided) {
                throw new IllegalArgumentException(
                    "Target configured with wait_for_checkpoints must search the same number of shards as "
                        + "checkpoints provided. ["
                        + checkpointsProvided
                        + "] checkpoints provided. Target ["
                        + target
                        + "] which resolved to "
                        + "index ["
                        + index
                        + "] has "
                        + "["
                        + indexMetadata.getNumberOfShards()
                        + "] shards."
                );
            }
            newWaitForCheckpoints.put(index, checkpoints);
        }
        searchRequest.setWaitForCheckpoints(Collections.unmodifiableMap(newWaitForCheckpoints));
    }

    private static void failIfOverShardCountLimit(ClusterService clusterService, int shardCount) {
        final long shardCountLimit = clusterService.getClusterSettings().get(SHARD_COUNT_LIMIT_SETTING);
        if (shardCount > shardCountLimit) {
            throw new IllegalArgumentException(
                "Trying to query "
                    + shardCount
                    + " shards, which is over the limit of "
                    + shardCountLimit
                    + ". This limit exists because querying many shards at the same time can make the "
                    + "job of the coordinating node very CPU and/or memory intensive. It is usually a better idea to "
                    + "have a smaller number of larger shards. Update ["
                    + SHARD_COUNT_LIMIT_SETTING.getKey()
                    + "] to a greater value if you really want to query that many shards at the same time."
            );
        }
    }

    abstract static class CCSActionListener<Response, FinalResponse> implements ActionListener<Response> {
        protected final String clusterAlias;
        protected final boolean skipUnavailable;
        private final CountDown countDown;
        private final AtomicReference<Exception> exceptions;
        protected final SearchResponse.Clusters clusters;
        private final ActionListener<FinalResponse> originalListener;

        /**
         * Used by both minimize_roundtrips true and false
         */
        CCSActionListener(
            String clusterAlias,
            boolean skipUnavailable,
            CountDown countDown,
            AtomicReference<Exception> exceptions,
            SearchResponse.Clusters clusters,
            ActionListener<FinalResponse> originalListener
        ) {
            this.clusterAlias = clusterAlias;
            this.skipUnavailable = skipUnavailable;
            this.countDown = countDown;
            this.exceptions = exceptions;
            this.clusters = clusters;
            this.originalListener = originalListener;
        }

        @Override
        public final void onResponse(Response response) {
            innerOnResponse(response);
            maybeFinish();
        }

        abstract void innerOnResponse(Response response);

        @Override
        public final void onFailure(Exception e) {
            ShardSearchFailure f = new ShardSearchFailure(e);
            logCCSError(f, clusterAlias, skipUnavailable);
            SearchResponse.Cluster cluster = clusters.getCluster(clusterAlias);
            if (skipUnavailable) {
                if (cluster != null) {
                    ccsClusterInfoUpdate(f, clusters, clusterAlias, true);
                }
            } else {
                if (cluster != null) {
                    ccsClusterInfoUpdate(f, clusters, clusterAlias, false);
                }
                Exception exception = e;
                if (RemoteClusterAware.LOCAL_CLUSTER_GROUP_KEY.equals(clusterAlias) == false) {
                    exception = wrapRemoteClusterFailure(clusterAlias, e);
                }
                if (exceptions.compareAndSet(null, exception) == false) {
                    exceptions.accumulateAndGet(exception, (previous, current) -> {
                        current.addSuppressed(previous);
                        return current;
                    });
                }
            }
            maybeFinish();
        }

        private void maybeFinish() {
            if (countDown.countDown()) {
                Exception exception = exceptions.get();
                if (exception == null) {
                    FinalResponse response;
                    try {
                        response = createFinalResponse();
                    } catch (Exception e) {
                        originalListener.onFailure(e);
                        return;
                    }
                    try {
                        originalListener.onResponse(response);
                    } finally {
                        releaseResponse(response);
                    }
                } else {
                    originalListener.onFailure(exceptions.get());
                }
            }
        }

        protected void releaseResponse(FinalResponse response) {}

        abstract FinalResponse createFinalResponse();
    }

    /**
     * In order to gather data on what types of CCS errors happen in the field, we will log
     * them using the ShardSearchFailure XContent (JSON), which supplies information about underlying
     * causes of shard failures.
     * @param f ShardSearchFailure to log
     * @param clusterAlias cluster on which the failure occurred
     * @param skipUnavailable the skip_unavailable setting of the cluster with the search error
     */
    private static void logCCSError(ShardSearchFailure f, String clusterAlias, boolean skipUnavailable) {
        String errorInfo;
        try {
            errorInfo = Strings.toString(f.toXContent(XContentFactory.jsonBuilder(), ToXContent.EMPTY_PARAMS));
        } catch (IOException ex) {
            // use the toString as a fallback if for some reason the XContent conversion to JSON fails
            errorInfo = f.toString();
        }
        logger.debug(
            "CCS remote cluster failure. Cluster [{}]. skip_unavailable: [{}]. Error: {}",
            clusterAlias,
            skipUnavailable,
            errorInfo
        );
    }

    private static RemoteTransportException wrapRemoteClusterFailure(String clusterAlias, Exception e) {
        return new RemoteTransportException("error while communicating with remote cluster [" + clusterAlias + "]", e);
    }

    static List<SearchShardIterator> getLocalLocalShardsIteratorFromPointInTime(
        ClusterState clusterState,
        IndicesOptions indicesOptions,
        String localClusterAlias,
        SearchContextId searchContext,
        TimeValue keepAlive,
        boolean allowPartialSearchResults
    ) {
        final List<SearchShardIterator> iterators = new ArrayList<>(searchContext.shards().size());
        for (Map.Entry<ShardId, SearchContextIdForNode> entry : searchContext.shards().entrySet()) {
            final SearchContextIdForNode perNode = entry.getValue();
            if (Strings.isEmpty(perNode.getClusterAlias())) {
                final ShardId shardId = entry.getKey();
                final List<String> targetNodes = new ArrayList<>(2);
                try {
                    final ShardIterator shards = OperationRouting.getShards(clusterState, shardId);
                    // Prefer executing shard requests on nodes that are part of PIT first.
                    if (clusterState.nodes().nodeExists(perNode.getNode())) {
                        targetNodes.add(perNode.getNode());
                    }
                    if (perNode.getSearchContextId().getSearcherId() != null) {
                        for (ShardRouting shard : shards) {
                            if (shard.currentNodeId().equals(perNode.getNode()) == false) {
                                targetNodes.add(shard.currentNodeId());
                            }
                        }
                    }
                } catch (IndexNotFoundException | ShardNotFoundException e) {
                    // We can hit these exceptions if the index was deleted after creating PIT or the cluster state on
                    // this coordinating node is outdated. It's fine to ignore these extra "retry-able" target shards
                    // when allowPartialSearchResults is false
                    if (allowPartialSearchResults == false) {
                        throw e;
                    }
                }
                OriginalIndices finalIndices = new OriginalIndices(new String[] { shardId.getIndexName() }, indicesOptions);
                iterators.add(
                    new SearchShardIterator(
                        localClusterAlias,
                        shardId,
                        targetNodes,
                        finalIndices,
                        perNode.getSearchContextId(),
                        keepAlive,
                        false,
                        false
                    )
                );
            }
        }
        return iterators;
    }

    List<SearchShardIterator> getLocalShardsIterator(
        ClusterState clusterState,
        SearchRequest searchRequest,
        String clusterAlias,
        Set<String> indicesAndAliases,
        String[] concreteIndices
    ) {
        var routingMap = indexNameExpressionResolver.resolveSearchRouting(clusterState, searchRequest.routing(), searchRequest.indices());
        GroupShardsIterator<ShardIterator> shardRoutings = clusterService.operationRouting()
            .searchShards(
                clusterState,
                concreteIndices,
                routingMap,
                searchRequest.preference(),
                searchService.getResponseCollectorService(),
                searchTransportService.getPendingSearchRequests()
            );
        final Map<String, OriginalIndices> originalIndices = buildPerIndexOriginalIndices(
            clusterState,
            indicesAndAliases,
            concreteIndices,
            searchRequest.indicesOptions()
        );
        return StreamSupport.stream(shardRoutings.spliterator(), false).map(it -> {
            OriginalIndices finalIndices = originalIndices.get(it.shardId().getIndex().getName());
            assert finalIndices != null;
            return new SearchShardIterator(clusterAlias, it.shardId(), it.getShardRoutings(), finalIndices);
        }).toList();
    }
}<|MERGE_RESOLUTION|>--- conflicted
+++ resolved
@@ -101,11 +101,6 @@
 import java.util.function.BooleanSupplier;
 import java.util.function.Function;
 import java.util.function.LongSupplier;
-<<<<<<< HEAD
-import java.util.function.Supplier;
-import java.util.stream.Collectors;
-=======
->>>>>>> fe1fca00
 import java.util.stream.StreamSupport;
 
 import static org.elasticsearch.action.search.SearchType.DFS_QUERY_THEN_FETCH;
@@ -328,25 +323,6 @@
         );
 
         final ClusterState clusterState = clusterService.state();
-<<<<<<< HEAD
-        final SearchContextId searchContext;
-        final Map<String, OriginalIndices> remoteClusterIndices; // key to map is clusterAlias
-        if (original.pointInTimeBuilder() != null) {
-            searchContext = original.pointInTimeBuilder().getSearchContextId(namedWriteableRegistry);
-            remoteClusterIndices = getIndicesFromSearchContexts(searchContext, original.indicesOptions());
-        } else {
-            searchContext = null;
-            remoteClusterIndices = remoteClusterService.groupIndices(original.indicesOptions(), original.indices());
-        }
-        final OriginalIndices localIndices = remoteClusterIndices.remove(RemoteClusterAware.LOCAL_CLUSTER_GROUP_KEY);
-        final IndicesOptions indicesOptions = original.indicesOptions();
-
-        final AtomicReference<Index[]> resolvedLocalIndices = new AtomicReference<>();
-        final Supplier<Index[]> resolvedLocalIndicesSupplier = () -> {
-            resolvedLocalIndices.compareAndSet(null, resolveLocalIndices(localIndices, clusterState, timeProvider));
-            return resolvedLocalIndices.get();
-        };
-=======
         clusterState.blocks().globalBlockedRaiseException(ClusterBlockLevel.READ);
 
         final ResolvedIndices resolvedIndices;
@@ -367,29 +343,18 @@
             );
             frozenIndexCheck(resolvedIndices);
         }
->>>>>>> fe1fca00
 
         ActionListener<SearchRequest> rewriteListener = listener.delegateFailureAndWrap((delegate, rewritten) -> {
             if (ccsCheckCompatibility) {
                 checkCCSVersionCompatibility(rewritten);
             }
 
-<<<<<<< HEAD
-            if (remoteClusterIndices.isEmpty()) {
-=======
             if (resolvedIndices.getRemoteClusterIndices().isEmpty()) {
->>>>>>> fe1fca00
                 executeLocalSearch(
                     task,
                     timeProvider,
                     rewritten,
-<<<<<<< HEAD
-                    localIndices,
-                    resolvedLocalIndicesSupplier,
-                    indicesOptions,
-=======
                     resolvedIndices,
->>>>>>> fe1fca00
                     clusterState,
                     SearchResponse.Clusters.EMPTY,
                     searchPhaseProvider.apply(delegate)
@@ -427,13 +392,7 @@
                             task,
                             timeProvider,
                             r,
-<<<<<<< HEAD
-                            localIndices,
-                            resolvedLocalIndicesSupplier,
-                            indicesOptions,
-=======
                             resolvedIndices,
->>>>>>> fe1fca00
                             clusterState,
                             clusters,
                             searchPhaseProvider.apply(l)
@@ -489,13 +448,7 @@
                                 task,
                                 timeProvider,
                                 rewritten,
-<<<<<<< HEAD
-                                localIndices,
-                                resolvedLocalIndicesSupplier,
-                                indicesOptions,
-=======
                                 resolvedIndices,
->>>>>>> fe1fca00
                                 remoteShardIterators,
                                 clusterNodeLookup,
                                 clusterState,
@@ -511,11 +464,7 @@
 
         Rewriteable.rewriteAndFetch(
             original,
-<<<<<<< HEAD
-            searchService.getRewriteContext(timeProvider::absoluteStartMillis, resolvedLocalIndicesSupplier),
-=======
             searchService.getRewriteContext(timeProvider::absoluteStartMillis, resolvedIndices),
->>>>>>> fe1fca00
             rewriteListener
         );
     }
@@ -977,13 +926,7 @@
         Task task,
         SearchTimeProvider timeProvider,
         SearchRequest searchRequest,
-<<<<<<< HEAD
-        OriginalIndices localIndices,
-        Supplier<Index[]> resolvedLocalIndicesSupplier,
-        IndicesOptions indicesOptions,
-=======
         ResolvedIndices resolvedIndices,
->>>>>>> fe1fca00
         ClusterState clusterState,
         SearchResponse.Clusters clusterInfo,
         SearchPhaseProvider searchPhaseProvider
@@ -992,13 +935,7 @@
             (SearchTask) task,
             timeProvider,
             searchRequest,
-<<<<<<< HEAD
-            localIndices,
-            resolvedLocalIndicesSupplier,
-            indicesOptions,
-=======
             resolvedIndices,
->>>>>>> fe1fca00
             Collections.emptyList(),
             (clusterName, nodeId) -> null,
             clusterState,
@@ -1145,13 +1082,7 @@
         SearchTask task,
         SearchTimeProvider timeProvider,
         SearchRequest searchRequest,
-<<<<<<< HEAD
-        OriginalIndices localIndices,
-        Supplier<Index[]> resolvedLocalIndicesSupplier,
-        IndicesOptions indicesOptions,
-=======
         ResolvedIndices resolvedIndices,
->>>>>>> fe1fca00
         List<SearchShardIterator> remoteShardIterators,
         BiFunction<String, String, DiscoveryNode> remoteConnections,
         ClusterState clusterState,
@@ -1177,22 +1108,14 @@
             concreteLocalIndices = resolvedIndices.getLocalIndices() == null ? new String[0] : resolvedIndices.getLocalIndices().indices();
             localShardIterators = getLocalLocalShardsIteratorFromPointInTime(
                 clusterState,
-<<<<<<< HEAD
-                indicesOptions,
-=======
                 searchRequest.indicesOptions(),
->>>>>>> fe1fca00
                 searchRequest.getLocalClusterAlias(),
                 resolvedIndices.getSearchContextId(),
                 searchRequest.pointInTimeBuilder().getKeepAlive(),
                 searchRequest.allowPartialSearchResults()
             );
         } else {
-<<<<<<< HEAD
-            final Index[] indices = resolvedLocalIndicesSupplier.get();
-=======
             final Index[] indices = resolvedIndices.getConcreteLocalIndices();
->>>>>>> fe1fca00
             concreteLocalIndices = Arrays.stream(indices).map(Index::getName).toArray(String[]::new);
             final Set<String> indicesAndAliases = indexNameExpressionResolver.resolveExpressions(clusterState, searchRequest.indices());
             aliasFilter = buildIndexAliasFilters(clusterState, indicesAndAliases, indices);
