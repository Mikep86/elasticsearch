/*
 * Copyright Elasticsearch B.V. and/or licensed to Elasticsearch B.V. under one
 * or more contributor license agreements. Licensed under the "Elastic License
 * 2.0", the "GNU Affero General Public License v3.0 only", and the "Server Side
 * Public License v 1"; you may not use this file except in compliance with, at
 * your election, the "Elastic License 2.0", the "GNU Affero General Public
 * License v3.0 only", or the "Server Side Public License, v 1".
 */

package org.elasticsearch.action.search;

import org.apache.logging.log4j.LogManager;
import org.apache.logging.log4j.Logger;
import org.elasticsearch.ExceptionsHelper;
import org.elasticsearch.TransportVersions;
import org.elasticsearch.action.ActionListener;
import org.elasticsearch.action.ActionListenerResponseHandler;
import org.elasticsearch.action.ActionType;
import org.elasticsearch.action.DelegatingActionListener;
import org.elasticsearch.action.IndicesRequest;
import org.elasticsearch.action.OriginalIndices;
import org.elasticsearch.action.RemoteClusterActionType;
import org.elasticsearch.action.ResolvedIndices;
import org.elasticsearch.action.ShardOperationFailedException;
import org.elasticsearch.action.admin.cluster.shards.ClusterSearchShardsRequest;
import org.elasticsearch.action.admin.cluster.shards.ClusterSearchShardsResponse;
import org.elasticsearch.action.admin.cluster.shards.TransportClusterSearchShardsAction;
import org.elasticsearch.action.admin.cluster.stats.CCSUsage;
import org.elasticsearch.action.admin.cluster.stats.CCSUsageTelemetry;
import org.elasticsearch.action.support.ActionFilters;
import org.elasticsearch.action.support.HandledTransportAction;
import org.elasticsearch.action.support.IndicesOptions;
import org.elasticsearch.action.support.SubscribableListener;
import org.elasticsearch.action.support.master.MasterNodeRequest;
import org.elasticsearch.client.internal.Client;
import org.elasticsearch.cluster.ClusterState;
import org.elasticsearch.cluster.ProjectState;
import org.elasticsearch.cluster.block.ClusterBlockException;
import org.elasticsearch.cluster.block.ClusterBlockLevel;
import org.elasticsearch.cluster.metadata.IndexAbstraction;
import org.elasticsearch.cluster.metadata.IndexMetadata;
import org.elasticsearch.cluster.metadata.IndexNameExpressionResolver;
import org.elasticsearch.cluster.metadata.IndexNameExpressionResolver.ResolvedExpression;
import org.elasticsearch.cluster.metadata.ProjectMetadata;
import org.elasticsearch.cluster.node.DiscoveryNode;
import org.elasticsearch.cluster.node.DiscoveryNodes;
import org.elasticsearch.cluster.project.ProjectResolver;
import org.elasticsearch.cluster.routing.OperationRouting;
import org.elasticsearch.cluster.routing.ShardIterator;
import org.elasticsearch.cluster.routing.ShardRouting;
import org.elasticsearch.cluster.service.ClusterService;
import org.elasticsearch.common.Strings;
import org.elasticsearch.common.breaker.CircuitBreaker;
import org.elasticsearch.common.io.stream.NamedWriteableRegistry;
import org.elasticsearch.common.logging.DeprecationCategory;
import org.elasticsearch.common.logging.DeprecationLogger;
import org.elasticsearch.common.regex.Regex;
import org.elasticsearch.common.settings.Setting;
import org.elasticsearch.common.settings.Setting.Property;
import org.elasticsearch.common.util.ArrayUtils;
import org.elasticsearch.common.util.CollectionUtils;
import org.elasticsearch.common.util.Maps;
import org.elasticsearch.common.util.concurrent.CountDown;
import org.elasticsearch.common.util.concurrent.EsExecutors;
import org.elasticsearch.core.TimeValue;
import org.elasticsearch.index.Index;
import org.elasticsearch.index.IndexNotFoundException;
import org.elasticsearch.index.query.InterceptedQueryBuilderWrapper;
import org.elasticsearch.index.query.QueryBuilder;
import org.elasticsearch.index.query.Rewriteable;
import org.elasticsearch.index.shard.ShardId;
import org.elasticsearch.index.shard.ShardNotFoundException;
import org.elasticsearch.indices.ExecutorSelector;
import org.elasticsearch.indices.breaker.CircuitBreakerService;
import org.elasticsearch.injection.guice.Inject;
import org.elasticsearch.node.ResponseCollectorService;
import org.elasticsearch.rest.action.search.SearchResponseMetrics;
import org.elasticsearch.search.SearchPhaseResult;
import org.elasticsearch.search.SearchService;
import org.elasticsearch.search.aggregations.AggregationReduceContext;
import org.elasticsearch.search.builder.PointInTimeBuilder;
import org.elasticsearch.search.builder.SearchSourceBuilder;
import org.elasticsearch.search.builder.SubSearchSourceBuilder;
import org.elasticsearch.search.internal.AliasFilter;
import org.elasticsearch.search.internal.SearchContext;
import org.elasticsearch.search.profile.SearchProfileResults;
import org.elasticsearch.search.profile.SearchProfileShardResult;
import org.elasticsearch.tasks.Task;
import org.elasticsearch.tasks.TaskId;
import org.elasticsearch.threadpool.ThreadPool;
import org.elasticsearch.transport.RemoteClusterAware;
import org.elasticsearch.transport.RemoteClusterService;
import org.elasticsearch.transport.RemoteTransportException;
import org.elasticsearch.transport.Transport;
import org.elasticsearch.transport.TransportRequestOptions;
import org.elasticsearch.transport.TransportService;
import org.elasticsearch.usage.UsageService;
import org.elasticsearch.xcontent.ToXContent;
import org.elasticsearch.xcontent.XContentFactory;

import java.io.IOException;
import java.util.ArrayList;
import java.util.Arrays;
import java.util.Collections;
import java.util.HashMap;
import java.util.HashSet;
import java.util.List;
import java.util.Map;
import java.util.Objects;
import java.util.Set;
import java.util.concurrent.ConcurrentHashMap;
import java.util.concurrent.Executor;
import java.util.concurrent.TimeUnit;
import java.util.concurrent.atomic.AtomicReference;
import java.util.function.BiConsumer;
import java.util.function.BiFunction;
import java.util.function.Function;
import java.util.function.LongSupplier;
import java.util.stream.Collectors;

import static org.elasticsearch.action.search.SearchType.DFS_QUERY_THEN_FETCH;
import static org.elasticsearch.action.search.SearchType.QUERY_THEN_FETCH;
import static org.elasticsearch.action.search.TransportSearchHelper.checkCCSVersionCompatibility;
import static org.elasticsearch.search.sort.FieldSortBuilder.hasPrimaryFieldSort;
import static org.elasticsearch.threadpool.ThreadPool.Names.SYSTEM_CRITICAL_READ;
import static org.elasticsearch.threadpool.ThreadPool.Names.SYSTEM_READ;

public class TransportSearchAction extends HandledTransportAction<SearchRequest, SearchResponse> {

    public static final String NAME = "indices:data/read/search";
    public static final ActionType<SearchResponse> TYPE = new ActionType<>(NAME);
    public static final RemoteClusterActionType<SearchResponse> REMOTE_TYPE = new RemoteClusterActionType<>(NAME, SearchResponse::new);
    private static final Logger logger = LogManager.getLogger(TransportSearchAction.class);
    private static final DeprecationLogger DEPRECATION_LOGGER = DeprecationLogger.getLogger(TransportSearchAction.class);
    public static final String FROZEN_INDICES_DEPRECATION_MESSAGE = "Searching frozen indices [{}] is deprecated."
        + " Consider cold or frozen tiers in place of frozen indices. The frozen feature will be removed in a feature release.";

    /** The maximum number of shards for a single search request. */
    public static final Setting<Long> SHARD_COUNT_LIMIT_SETTING = Setting.longSetting(
        "action.search.shard_count.limit",
        Long.MAX_VALUE,
        1L,
        Property.Dynamic,
        Property.NodeScope
    );

    public static final Setting<Integer> DEFAULT_PRE_FILTER_SHARD_SIZE = Setting.intSetting(
        "action.search.pre_filter_shard_size.default",
        SearchRequest.DEFAULT_PRE_FILTER_SHARD_SIZE,
        1,
        Property.NodeScope
    );

    private final ThreadPool threadPool;
    private final ClusterService clusterService;
    private final TransportService transportService;
    private final SearchTransportService searchTransportService;
    private final RemoteClusterService remoteClusterService;
    private final SearchPhaseController searchPhaseController;
    private final SearchService searchService;
    private final ProjectResolver projectResolver;
    private final ResponseCollectorService responseCollectorService;
    private final IndexNameExpressionResolver indexNameExpressionResolver;
    private final NamedWriteableRegistry namedWriteableRegistry;
    private final CircuitBreaker circuitBreaker;
    private final ExecutorSelector executorSelector;
    private final int defaultPreFilterShardSize;
    private final boolean ccsCheckCompatibility;
    private final SearchResponseMetrics searchResponseMetrics;
    private final Client client;
    private final UsageService usageService;
    private final boolean collectTelemetry;
    private final TimeValue forceConnectTimeoutSecs;

    @Inject
    public TransportSearchAction(
        ThreadPool threadPool,
        CircuitBreakerService circuitBreakerService,
        TransportService transportService,
        SearchService searchService,
        ResponseCollectorService responseCollectorService,
        SearchTransportService searchTransportService,
        SearchPhaseController searchPhaseController,
        ClusterService clusterService,
        ActionFilters actionFilters,
        ProjectResolver projectResolver,
        IndexNameExpressionResolver indexNameExpressionResolver,
        NamedWriteableRegistry namedWriteableRegistry,
        ExecutorSelector executorSelector,
        SearchResponseMetrics searchResponseMetrics,
        Client client,
        UsageService usageService
    ) {
        super(TYPE.name(), transportService, actionFilters, SearchRequest::new, EsExecutors.DIRECT_EXECUTOR_SERVICE);
        this.threadPool = threadPool;
        this.circuitBreaker = circuitBreakerService.getBreaker(CircuitBreaker.REQUEST);
        this.searchPhaseController = searchPhaseController;
        this.searchTransportService = searchTransportService;
        this.remoteClusterService = searchTransportService.getRemoteClusterService();
        SearchTransportService.registerRequestHandler(transportService, searchService);
        SearchQueryThenFetchAsyncAction.registerNodeSearchAction(
            searchTransportService,
            searchService,
            searchPhaseController,
            namedWriteableRegistry
        );
        this.clusterService = clusterService;
        this.transportService = transportService;
        this.searchService = searchService;
        this.projectResolver = projectResolver;
        this.responseCollectorService = responseCollectorService;
        this.indexNameExpressionResolver = indexNameExpressionResolver;
        this.namedWriteableRegistry = namedWriteableRegistry;
        this.executorSelector = executorSelector;
        var settings = clusterService.getSettings();
        this.defaultPreFilterShardSize = DEFAULT_PRE_FILTER_SHARD_SIZE.get(settings);
        this.ccsCheckCompatibility = SearchService.CCS_VERSION_CHECK_SETTING.get(settings);
        this.collectTelemetry = SearchService.CCS_COLLECT_TELEMETRY.get(settings);
        this.searchResponseMetrics = searchResponseMetrics;
        this.client = client;
        this.usageService = usageService;
        forceConnectTimeoutSecs = settings.getAsTime("search.ccs.force_connect_timeout", null);
    }

    private Map<String, OriginalIndices> buildPerIndexOriginalIndices(
        ProjectState projectState,
        Set<ResolvedExpression> indicesAndAliases,
        String[] indices,
        IndicesOptions indicesOptions
    ) {
        Map<String, OriginalIndices> res = Maps.newMapWithExpectedSize(indices.length);
        var blocks = projectState.blocks();
        var projectId = projectState.projectId();
        // optimization: mostly we do not have any blocks so there's no point in the expensive per-index checking
        boolean hasBlocks = blocks.global(projectId).isEmpty() == false || blocks.indices(projectState.projectId()).isEmpty() == false;
        // Get a distinct set of index abstraction names present from the resolved expressions to help with the reverse resolution from
        // concrete index to the expression that produced it.
        Set<String> indicesAndAliasesResources = indicesAndAliases.stream().map(ResolvedExpression::resource).collect(Collectors.toSet());
        for (String index : indices) {
            if (hasBlocks) {
                blocks.indexBlockedRaiseException(projectId, ClusterBlockLevel.READ, index);
            }

            String[] aliases = indexNameExpressionResolver.allIndexAliases(projectState.metadata(), index, indicesAndAliases);
            String[] finalIndices = Strings.EMPTY_ARRAY;
            if (aliases == null
                || aliases.length == 0
                || indicesAndAliasesResources.contains(index)
                || hasDataStreamRef(projectState.metadata(), indicesAndAliasesResources, index)) {
                finalIndices = new String[] { index };
            }
            if (aliases != null) {
                finalIndices = finalIndices.length == 0 ? aliases : ArrayUtils.concat(finalIndices, aliases);
            }
            res.put(index, new OriginalIndices(finalIndices, indicesOptions));
        }
        return res;
    }

    private static boolean hasDataStreamRef(ProjectMetadata project, Set<String> indicesAndAliases, String index) {
        IndexAbstraction ret = project.getIndicesLookup().get(index);
        if (ret == null || ret.getParentDataStream() == null) {
            return false;
        }
        return indicesAndAliases.contains(ret.getParentDataStream().getName());
    }

    Map<String, AliasFilter> buildIndexAliasFilters(
        ProjectState projectState,
        Set<ResolvedExpression> indicesAndAliases,
        Index[] concreteIndices
    ) {
        final Map<String, AliasFilter> aliasFilterMap = new HashMap<>();
        for (Index index : concreteIndices) {
            projectState.blocks().indexBlockedRaiseException(projectState.projectId(), ClusterBlockLevel.READ, index.getName());
            AliasFilter aliasFilter = searchService.buildAliasFilter(projectState, index.getName(), indicesAndAliases);
            assert aliasFilter != null;
            aliasFilterMap.put(index.getUUID(), aliasFilter);
        }
        return aliasFilterMap;
    }

    private Map<String, Float> resolveIndexBoosts(SearchRequest searchRequest, ClusterState clusterState) {
        if (searchRequest.source() == null) {
            return Collections.emptyMap();
        }

        SearchSourceBuilder source = searchRequest.source();
        if (source.indexBoosts() == null) {
            return Collections.emptyMap();
        }

        Map<String, Float> concreteIndexBoosts = new HashMap<>();
        for (SearchSourceBuilder.IndexBoost ib : source.indexBoosts()) {
            Index[] concreteIndices = indexNameExpressionResolver.concreteIndices(
                clusterState,
                searchRequest.indicesOptions(),
                ib.getIndex()
            );

            for (Index concreteIndex : concreteIndices) {
                concreteIndexBoosts.putIfAbsent(concreteIndex.getUUID(), ib.getBoost());
            }
        }
        return Collections.unmodifiableMap(concreteIndexBoosts);
    }

    /**
     * Search operations need two clocks. One clock is to fulfill real clock needs (e.g., resolving
     * "now" to an index name). Another clock is needed for measuring how long a search operation
     * took. These two uses are at odds with each other. There are many issues with using a real
     * clock for measuring how long an operation took (they often lack precision, they are subject
     * to moving backwards due to NTP and other such complexities, etc.). There are also issues with
     * using a relative clock for reporting real time. Thus, we simply separate these two uses.
     */
    public record SearchTimeProvider(long absoluteStartMillis, long relativeStartNanos, LongSupplier relativeCurrentNanosProvider) {

        /**
         * Instantiates a new search time provider. The absolute start time is the real clock time
         * used for resolving index expressions that include dates. The relative start time is the
         * start of the search operation according to a relative clock. The total time the search
         * operation took can be measured against the provided relative clock and the relative start
         * time.
         *
         * @param absoluteStartMillis          the absolute start time in milliseconds since the epoch
         * @param relativeStartNanos           the relative start time in nanoseconds
         * @param relativeCurrentNanosProvider provides the current relative time
         */
        public SearchTimeProvider {}

        public long buildTookInMillis() {
            return TimeUnit.NANOSECONDS.toMillis(relativeCurrentNanosProvider.getAsLong() - relativeStartNanos);
        }
    }

    @Override
    protected void doExecute(Task task, SearchRequest searchRequest, ActionListener<SearchResponse> listener) {
        executeRequest((SearchTask) task, searchRequest, new SearchResponseActionListener(listener), AsyncSearchActionProvider::new);
    }

    void executeRequest(
        SearchTask task,
        SearchRequest original,
        ActionListener<SearchResponse> listener,
        Function<ActionListener<SearchResponse>, SearchPhaseProvider> searchPhaseProvider
    ) {
        final long relativeStartNanos = System.nanoTime();
        final SearchTimeProvider timeProvider = new SearchTimeProvider(
            original.getOrCreateAbsoluteStartMillis(),
            relativeStartNanos,
            System::nanoTime
        );

        final ClusterState clusterState = clusterService.state();
        clusterState.blocks().globalBlockedRaiseException(projectResolver.getProjectId(), ClusterBlockLevel.READ);

        ProjectState projectState = projectResolver.getProjectState(clusterState);
        final ResolvedIndices resolvedIndices;
        if (original.pointInTimeBuilder() != null) {
            resolvedIndices = ResolvedIndices.resolveWithPIT(
                original.pointInTimeBuilder(),
                original.indicesOptions(),
                projectState.metadata(),
                namedWriteableRegistry
            );
        } else {
            resolvedIndices = ResolvedIndices.resolveWithIndicesRequest(
                original,
                projectState.metadata(),
                indexNameExpressionResolver,
                remoteClusterService,
                timeProvider.absoluteStartMillis()
            );
            frozenIndexCheck(resolvedIndices);
        }

        ActionListener<SearchRequest> rewriteListener = listener.delegateFailureAndWrap((delegate, rewritten) -> {
            if (ccsCheckCompatibility) {
                checkCCSVersionCompatibility(rewritten);
            }

            if (resolvedIndices.getRemoteClusterIndices().isEmpty()) {
                executeLocalSearch(
                    task,
                    timeProvider,
                    rewritten,
                    resolvedIndices,
                    projectState,
                    SearchResponse.Clusters.EMPTY,
                    searchPhaseProvider.apply(delegate)
                );
            } else {
                if (delegate instanceof TelemetryListener tl) {
                    tl.setRemotes(resolvedIndices.getRemoteClusterIndices().size());
                    if (task.isAsync()) {
                        tl.setFeature(CCSUsageTelemetry.ASYNC_FEATURE);
                    }
                    if (original.pointInTimeBuilder() != null) {
                        tl.setFeature(CCSUsageTelemetry.PIT_FEATURE);
                    }
                    tl.setClient(task);
                    // Check if any of the index patterns are wildcard patterns
                    var localIndices = resolvedIndices.getLocalIndices();
                    if (localIndices != null && Arrays.stream(localIndices.indices()).anyMatch(Regex::isSimpleMatchPattern)) {
                        tl.setFeature(CCSUsageTelemetry.WILDCARD_FEATURE);
                    }
                    if (resolvedIndices.getRemoteClusterIndices()
                        .values()
                        .stream()
                        .anyMatch(indices -> Arrays.stream(indices.indices()).anyMatch(Regex::isSimpleMatchPattern))) {
                        tl.setFeature(CCSUsageTelemetry.WILDCARD_FEATURE);
                    }
                }
                final TaskId parentTaskId = task.taskInfo(clusterService.localNode().getId(), false).taskId();
                if (shouldMinimizeRoundtrips(rewritten)) {
                    if (delegate instanceof TelemetryListener tl) {
                        tl.setFeature(CCSUsageTelemetry.MRT_FEATURE);
                    }
                    final AggregationReduceContext.Builder aggregationReduceContextBuilder = rewritten.source() != null
                        && rewritten.source().aggregations() != null
                            ? searchService.aggReduceContextBuilder(task::isCancelled, rewritten.source().aggregations())
                            : null;
                    SearchResponse.Clusters clusters = new SearchResponse.Clusters(
                        resolvedIndices.getLocalIndices(),
                        resolvedIndices.getRemoteClusterIndices(),
                        true,
                        remoteClusterService::isSkipUnavailable
                    );
                    if (resolvedIndices.getLocalIndices() == null) {
                        // Notify the progress listener that a CCS with minimize_roundtrips is happening remote-only (no local shards)
                        task.getProgressListener()
                            .notifyListShards(Collections.emptyList(), Collections.emptyList(), clusters, false, timeProvider);
                    }
                    ccsRemoteReduce(
                        task,
                        parentTaskId,
                        rewritten,
                        resolvedIndices,
                        clusters,
                        timeProvider,
                        aggregationReduceContextBuilder,
                        remoteClusterService,
                        threadPool,
                        delegate,
                        (r, l) -> executeLocalSearch(
                            task,
                            timeProvider,
                            r,
                            resolvedIndices,
                            projectState,
                            clusters,
                            searchPhaseProvider.apply(l)
                        ),
                        transportService,
                        forceConnectTimeoutSecs
                    );
                } else {
                    final SearchContextId searchContext = resolvedIndices.getSearchContextId();
                    SearchResponse.Clusters clusters = new SearchResponse.Clusters(
                        resolvedIndices.getLocalIndices(),
                        resolvedIndices.getRemoteClusterIndices(),
                        false,
                        remoteClusterService::isSkipUnavailable
                    );

                    // TODO: pass parentTaskId
                    collectSearchShards(
                        rewritten.indicesOptions(),
                        rewritten.preference(),
                        rewritten.routing(),
                        rewritten.source() != null ? rewritten.source().query() : null,
                        Objects.requireNonNullElse(rewritten.allowPartialSearchResults(), searchService.defaultAllowPartialSearchResults()),
                        searchContext,
                        resolvedIndices.getRemoteClusterIndices(),
                        clusters,
                        timeProvider,
                        transportService,
                        delegate.delegateFailureAndWrap((finalDelegate, searchShardsResponses) -> {
                            final BiFunction<String, String, DiscoveryNode> clusterNodeLookup = getRemoteClusterNodeLookup(
                                searchShardsResponses
                            );
                            final Map<String, AliasFilter> remoteAliasFilters;
                            final List<SearchShardIterator> remoteShardIterators;
                            if (searchContext != null) {
                                remoteAliasFilters = searchContext.aliasFilter();
                                remoteShardIterators = getRemoteShardsIteratorFromPointInTime(
                                    searchShardsResponses,
                                    searchContext,
                                    rewritten.pointInTimeBuilder().getKeepAlive(),
                                    resolvedIndices.getRemoteClusterIndices()
                                );
                            } else {
                                remoteAliasFilters = new HashMap<>();
                                for (SearchShardsResponse searchShardsResponse : searchShardsResponses.values()) {
                                    remoteAliasFilters.putAll(searchShardsResponse.getAliasFilters());
                                }
                                remoteShardIterators = getRemoteShardsIterator(
                                    searchShardsResponses,
                                    resolvedIndices.getRemoteClusterIndices(),
                                    remoteAliasFilters
                                );
                            }
                            executeSearch(
                                task,
                                timeProvider,
                                rewritten,
                                resolvedIndices,
                                remoteShardIterators,
                                clusterNodeLookup,
                                projectState,
                                remoteAliasFilters,
                                clusters,
                                searchPhaseProvider.apply(finalDelegate)
                            );
                        }),
                        forceConnectTimeoutSecs
                    );
                }
            }
        });

        final SearchSourceBuilder source = original.source();
        final boolean isExplain = source != null && source.explain() != null && source.explain();
        if (shouldOpenPIT(source)) {
            // disabling shard reordering for request
            original.setPreFilterShardSize(Integer.MAX_VALUE);
            openPIT(client, original, searchService.getDefaultKeepAliveInMillis(), listener.delegateFailureAndWrap((delegate, resp) -> {
                // We set the keep alive to -1 to indicate that we don't need the pit id in the response.
                // This is needed since we delete the pit prior to sending the response so the id doesn't exist anymore.
                source.pointInTimeBuilder(new PointInTimeBuilder(resp.getPointInTimeId()).setKeepAlive(TimeValue.MINUS_ONE));
                var pitListener = new SearchResponseActionListener(delegate) {
                    @Override
                    public void onResponse(SearchResponse response) {
                        // we need to close the PIT first so we delay the release of the response to after the closing
                        response.incRef();
                        closePIT(
                            client,
                            original.source().pointInTimeBuilder(),
                            () -> ActionListener.respondAndRelease(delegate, response)
                        );
                    }

                    @Override
                    public void onFailure(Exception e) {
                        closePIT(client, original.source().pointInTimeBuilder(), () -> delegate.onFailure(e));
                    }
                };
                executeRequest(task, original, pitListener, searchPhaseProvider);
            }));
        } else {
            Rewriteable.rewriteAndFetch(
                original,
                searchService.getRewriteContext(
                    timeProvider::absoluteStartMillis,
                    resolvedIndices,
                    original.pointInTimeBuilder(),
                    isExplain
                ),
                rewriteListener
            );
        }
    }

    /**
     * Returns true if the provided source needs to open a shared point in time prior to executing the request.
     */
    private boolean shouldOpenPIT(SearchSourceBuilder source) {
        if (source == null) {
            return false;
        }
        if (source.pointInTimeBuilder() != null) {
            return false;
        }
        var retriever = source.retriever();
        return retriever != null && retriever.isCompound();
    }

    static void openPIT(Client client, SearchRequest request, long keepAliveMillis, ActionListener<OpenPointInTimeResponse> listener) {
        OpenPointInTimeRequest pitReq = new OpenPointInTimeRequest(request.indices()).indicesOptions(request.indicesOptions())
            .preference(request.preference())
            .routing(request.routing())
            .keepAlive(TimeValue.timeValueMillis(keepAliveMillis));
        client.execute(TransportOpenPointInTimeAction.TYPE, pitReq, listener);
    }

    static void closePIT(Client client, PointInTimeBuilder pit, Runnable next) {
        client.execute(
            TransportClosePointInTimeAction.TYPE,
            new ClosePointInTimeRequest(pit.getEncodedId()),
            ActionListener.runAfter(new ActionListener<>() {
                @Override
                public void onResponse(ClosePointInTimeResponse closePointInTimeResponse) {}

                @Override
                public void onFailure(Exception e) {}
            }, next)
        );
    }

    static void adjustSearchType(SearchRequest searchRequest, boolean singleShard) {
        // if there's a kNN search, always use DFS_QUERY_THEN_FETCH
        if (searchRequest.hasKnnSearch()) {
            searchRequest.searchType(DFS_QUERY_THEN_FETCH);
            return;
        }

        // if there's only suggest, disable request cache and always use QUERY_THEN_FETCH
        if (searchRequest.isSuggestOnly()) {
            searchRequest.requestCache(false);
            searchRequest.searchType(QUERY_THEN_FETCH);
            return;
        }

        // optimize search type for cases where there is only one shard group to search on
        if (singleShard) {
            // if we only have one group, then we always want Q_T_F, no need for DFS, and no need to do THEN since we hit one shard
            searchRequest.searchType(QUERY_THEN_FETCH);
        }
    }

    public static boolean shouldMinimizeRoundtrips(SearchRequest searchRequest) {
        if (searchRequest.isCcsMinimizeRoundtrips() == false) {
            return false;
        }
        if (searchRequest.scroll() != null) {
            return false;
        }
        if (searchRequest.pointInTimeBuilder() != null) {
            return false;
        }
        if (searchRequest.searchType() == DFS_QUERY_THEN_FETCH) {
            return false;
        }
        if (searchRequest.hasKnnSearch()) {
            return false;
        }
        SearchSourceBuilder source = searchRequest.source();
        return source == null
            || source.collapse() == null
            || source.collapse().getInnerHits() == null
            || source.collapse().getInnerHits().isEmpty();
    }

    /**
     * Return a subscribable listener with optional timeout depending on force reconnect setting is registered or
     * not.
     * @param forceConnectTimeoutSecs Timeout in seconds that determines how long we'll wait to establish a connection
     *                                to a remote.
     * @param threadPool The thread pool that'll be used for the timeout.
     * @param timeoutExecutor The executor that should be used for the timeout.
     * @return SubscribableListener A listener with optionally added timeout.
     */
    private static SubscribableListener<Transport.Connection> getListenerWithOptionalTimeout(
        TimeValue forceConnectTimeoutSecs,
        ThreadPool threadPool,
        Executor timeoutExecutor
    ) {
        var subscribableListener = new SubscribableListener<Transport.Connection>();
        if (forceConnectTimeoutSecs != null) {
            subscribableListener.addTimeout(forceConnectTimeoutSecs, threadPool, timeoutExecutor);
        }

        return subscribableListener;
    }

    /**
     * The default disconnected strategy for Elasticsearch is RECONNECT_UNLESS_SKIP_UNAVAILABLE. So we either force
     * connect if required (like in CPS) or when skip unavailable is false for a cluster.
     * @param forceConnectTimeoutSecs The timeout value from the force connect setting.
     *                                If it is set, use it as it takes precedence.
     * @param skipUnavailable The usual skip unavailable setting.
     * @return boolean If we should always force reconnect.
     */
    private static boolean shouldEstablishConnection(TimeValue forceConnectTimeoutSecs, boolean skipUnavailable) {
        return forceConnectTimeoutSecs != null || skipUnavailable == false;
    }

    /**
     * Handles ccs_minimize_roundtrips=true
     */
    static void ccsRemoteReduce(
        SearchTask task,
        TaskId parentTaskId,
        SearchRequest searchRequest,
        ResolvedIndices resolvedIndices,
        SearchResponse.Clusters clusters,
        SearchTimeProvider timeProvider,
        AggregationReduceContext.Builder aggReduceContextBuilder,
        RemoteClusterService remoteClusterService,
        ThreadPool threadPool,
        ActionListener<SearchResponse> listener,
        BiConsumer<SearchRequest, ActionListener<SearchResponse>> localSearchConsumer,
        TransportService transportService,
        TimeValue forceConnectTimeoutSecs
    ) {
        final var remoteClientResponseExecutor = threadPool.executor(ThreadPool.Names.SEARCH_COORDINATION);
        if (resolvedIndices.getLocalIndices() == null && resolvedIndices.getRemoteClusterIndices().size() == 1) {
            // if we are searching against a single remote cluster, we simply forward the original search request to such cluster
            // and we directly perform final reduction in the remote cluster
            Map.Entry<String, OriginalIndices> entry = resolvedIndices.getRemoteClusterIndices().entrySet().iterator().next();
            String clusterAlias = entry.getKey();
            boolean skipUnavailable = remoteClusterService.isSkipUnavailable(clusterAlias);
            OriginalIndices indices = entry.getValue();
            SearchRequest ccsSearchRequest = SearchRequest.subSearchRequest(
                parentTaskId,
                searchRequest,
                indices.indices(),
                clusterAlias,
                timeProvider.absoluteStartMillis(),
                true
            );

            var connectionListener = getListenerWithOptionalTimeout(forceConnectTimeoutSecs, threadPool, remoteClientResponseExecutor);
            var searchListener = new ActionListener<SearchResponse>() {
                @Override
                public void onResponse(SearchResponse searchResponse) {
                    // overwrite the existing cluster entry with the updated one
                    ccsClusterInfoUpdate(searchResponse, clusters, clusterAlias, skipUnavailable);
                    Map<String, SearchProfileShardResult> profileResults = searchResponse.getProfileResults();
                    SearchProfileResults profile = profileResults == null || profileResults.isEmpty()
                        ? null
                        : new SearchProfileResults(profileResults);

                    ActionListener.respondAndRelease(
                        listener,
                        new SearchResponse(
                            searchResponse.getHits(),
                            searchResponse.getAggregations(),
                            searchResponse.getSuggest(),
                            searchResponse.isTimedOut(),
                            searchResponse.isTerminatedEarly(),
                            profile,
                            searchResponse.getNumReducePhases(),
                            searchResponse.getScrollId(),
                            searchResponse.getTotalShards(),
                            searchResponse.getSuccessfulShards(),
                            searchResponse.getSkippedShards(),
                            timeProvider.buildTookInMillis(),
                            searchResponse.getShardFailures(),
                            clusters,
                            searchResponse.pointInTimeId()
                        )
                    );
                }

                @Override
                public void onFailure(Exception e) {
                    ShardSearchFailure failure = new ShardSearchFailure(e);
                    logCCSError(failure, clusterAlias, skipUnavailable);
                    ccsClusterInfoUpdate(failure, clusters, clusterAlias, skipUnavailable);
                    if (skipUnavailable) {
                        ActionListener.respondAndRelease(listener, SearchResponse.empty(timeProvider::buildTookInMillis, clusters));
                    } else {
                        listener.onFailure(wrapRemoteClusterFailure(clusterAlias, e));
                    }
                }
            };

            connectionListener.addListener(
                searchListener.delegateFailure(
                    (responseListener, connection) -> transportService.sendRequest(
                        connection,
                        TransportSearchAction.TYPE.name(),
                        ccsSearchRequest,
                        TransportRequestOptions.EMPTY,
                        new ActionListenerResponseHandler<>(responseListener, SearchResponse::new, remoteClientResponseExecutor)
                    )
                )
            );

            remoteClusterService.maybeEnsureConnectedAndGetConnection(
                clusterAlias,
                shouldEstablishConnection(forceConnectTimeoutSecs, skipUnavailable),
                connectionListener
            );
        } else {
            SearchResponseMerger searchResponseMerger = createSearchResponseMerger(
                searchRequest.source(),
                timeProvider,
                aggReduceContextBuilder
            );
            task.setSearchResponseMergerSupplier(
                () -> createSearchResponseMerger(searchRequest.source(), timeProvider, aggReduceContextBuilder)
            );
            final AtomicReference<Exception> exceptions = new AtomicReference<>();
            int totalClusters = resolvedIndices.getRemoteClusterIndices().size() + (resolvedIndices.getLocalIndices() == null ? 0 : 1);
            final CountDown countDown = new CountDown(totalClusters);
            for (Map.Entry<String, OriginalIndices> entry : resolvedIndices.getRemoteClusterIndices().entrySet()) {
                String clusterAlias = entry.getKey();
                boolean skipUnavailable = remoteClusterService.isSkipUnavailable(clusterAlias);
                OriginalIndices indices = entry.getValue();

                if (searchRequest.source().query() instanceof InterceptedQueryBuilderWrapper interceptedQuery) {
                    searchRequest.source().subSearches(List.of(new SubSearchSourceBuilder(interceptedQuery.getOriginal())));
                }

                SearchRequest ccsSearchRequest = SearchRequest.subSearchRequest(
                    parentTaskId,
                    searchRequest,  // TODO: Need to prep the request here by stripping inference results?
                    indices.indices(),
                    clusterAlias,
                    timeProvider.absoluteStartMillis(),
                    false
                );
                ActionListener<SearchResponse> ccsListener = createCCSListener(
                    clusterAlias,
                    skipUnavailable,
                    countDown,
                    exceptions,
                    searchResponseMerger,
                    clusters,
                    task.getProgressListener(),
                    listener
                );

                SubscribableListener<Transport.Connection> connectionListener = getListenerWithOptionalTimeout(
                    forceConnectTimeoutSecs,
                    threadPool,
                    remoteClientResponseExecutor
                );

                connectionListener.addListener(
                    ccsListener.delegateFailure(
                        (responseListener, connection) -> transportService.sendRequest(
                            connection,
                            TransportSearchAction.REMOTE_TYPE.name(),
                            ccsSearchRequest,
                            TransportRequestOptions.EMPTY,
                            new ActionListenerResponseHandler<>(responseListener, SearchResponse::new, remoteClientResponseExecutor)
                        )
                    )
                );

                remoteClusterService.maybeEnsureConnectedAndGetConnection(
                    clusterAlias,
                    shouldEstablishConnection(forceConnectTimeoutSecs, skipUnavailable),
                    connectionListener
                );
            }
            if (resolvedIndices.getLocalIndices() != null) {
                ActionListener<SearchResponse> ccsListener = createCCSListener(
                    RemoteClusterAware.LOCAL_CLUSTER_GROUP_KEY,
                    false,
                    countDown,
                    exceptions,
                    searchResponseMerger,
                    clusters,
                    task.getProgressListener(),
                    listener
                );
                SearchRequest ccsLocalSearchRequest = SearchRequest.subSearchRequest(
                    parentTaskId,
                    searchRequest,
                    resolvedIndices.getLocalIndices().indices(),
                    RemoteClusterAware.LOCAL_CLUSTER_GROUP_KEY,
                    timeProvider.absoluteStartMillis(),
                    false
                );
                localSearchConsumer.accept(ccsLocalSearchRequest, ccsListener);
            }
        }
    }

    static SearchResponseMerger createSearchResponseMerger(
        SearchSourceBuilder source,
        SearchTimeProvider timeProvider,
        AggregationReduceContext.Builder aggReduceContextBuilder
    ) {
        final int from;
        final int size;
        final int trackTotalHitsUpTo;
        if (source == null) {
            from = SearchService.DEFAULT_FROM;
            size = SearchService.DEFAULT_SIZE;
            trackTotalHitsUpTo = SearchContext.DEFAULT_TRACK_TOTAL_HITS_UP_TO;
        } else {
            from = source.from() == -1 ? SearchService.DEFAULT_FROM : source.from();
            size = source.size() == -1 ? SearchService.DEFAULT_SIZE : source.size();
            trackTotalHitsUpTo = source.trackTotalHitsUpTo() == null
                ? SearchContext.DEFAULT_TRACK_TOTAL_HITS_UP_TO
                : source.trackTotalHitsUpTo();
            // here we modify the original source so we can re-use it by setting it to each outgoing search request
            source.from(0);
            source.size(from + size);
        }
        return new SearchResponseMerger(from, size, trackTotalHitsUpTo, timeProvider, aggReduceContextBuilder);
    }

    /**
     * Collect remote search shards that we need to search for potential matches.
     * Used for ccs_minimize_roundtrips=false
     */
    static void collectSearchShards(
        IndicesOptions indicesOptions,
        String preference,
        String routing,
        QueryBuilder query,
        boolean allowPartialResults,
        SearchContextId searchContext,
        Map<String, OriginalIndices> remoteIndicesByCluster,
        SearchResponse.Clusters clusters,
        SearchTimeProvider timeProvider,
        TransportService transportService,
        ActionListener<Map<String, SearchShardsResponse>> listener,
        TimeValue forceConnectTimeoutSecs
    ) {
        RemoteClusterService remoteClusterService = transportService.getRemoteClusterService();
        final CountDown responsesCountDown = new CountDown(remoteIndicesByCluster.size());
        final Map<String, SearchShardsResponse> searchShardsResponses = new ConcurrentHashMap<>();
        final AtomicReference<Exception> exceptions = new AtomicReference<>();
        for (Map.Entry<String, OriginalIndices> entry : remoteIndicesByCluster.entrySet()) {
            final String clusterAlias = entry.getKey();
            boolean skipUnavailable = remoteClusterService.isSkipUnavailable(clusterAlias);
            CCSActionListener<SearchShardsResponse, Map<String, SearchShardsResponse>> singleListener = new CCSActionListener<>(
                clusterAlias,
                skipUnavailable,
                responsesCountDown,
                exceptions,
                clusters,
                listener
            ) {
                @Override
                void innerOnResponse(SearchShardsResponse searchShardsResponse) {
                    assert ThreadPool.assertCurrentThreadPool(ThreadPool.Names.SEARCH_COORDINATION);
                    ccsClusterInfoUpdate(searchShardsResponse, clusters, clusterAlias, timeProvider);
                    searchShardsResponses.put(clusterAlias, searchShardsResponse);
                }

                @Override
                Map<String, SearchShardsResponse> createFinalResponse() {
                    return searchShardsResponses;
                }
            };

            var threadPool = transportService.getThreadPool();
            var connectionListener = getListenerWithOptionalTimeout(
                forceConnectTimeoutSecs,
                threadPool,
                threadPool.executor(ThreadPool.Names.SEARCH_COORDINATION)
            );

            connectionListener.addListener(singleListener.delegateFailure((responseListener, connection) -> {
                final String[] indices = entry.getValue().indices();
                final Executor responseExecutor = transportService.getThreadPool().executor(ThreadPool.Names.SEARCH_COORDINATION);
                // TODO: support point-in-time
                if (searchContext == null && connection.getTransportVersion().onOrAfter(TransportVersions.V_8_9_X)) {
                    SearchShardsRequest searchShardsRequest = new SearchShardsRequest(
                        indices,
                        indicesOptions,
                        query,
                        routing,
                        preference,
                        allowPartialResults,
                        clusterAlias
                    );
                    transportService.sendRequest(
                        connection,
                        TransportSearchShardsAction.TYPE.name(),
                        searchShardsRequest,
                        TransportRequestOptions.EMPTY,
                        new ActionListenerResponseHandler<>(responseListener, SearchShardsResponse::new, responseExecutor)
                    );
                } else {
                    // does not do a can-match
                    ClusterSearchShardsRequest searchShardsRequest = new ClusterSearchShardsRequest(
                        MasterNodeRequest.INFINITE_MASTER_NODE_TIMEOUT,
                        indices
                    ).indicesOptions(indicesOptions).local(true).preference(preference).routing(routing);
                    transportService.sendRequest(
                        connection,
                        TransportClusterSearchShardsAction.TYPE.name(),
                        searchShardsRequest,
                        TransportRequestOptions.EMPTY,
                        new ActionListenerResponseHandler<>(
                            singleListener.map(SearchShardsResponse::fromLegacyResponse),
                            ClusterSearchShardsResponse::new,
                            responseExecutor
                        )
                    );
                }
            }));

            remoteClusterService.maybeEnsureConnectedAndGetConnection(
                clusterAlias,
<<<<<<< HEAD
                skipUnavailable == false,
                singleListener.delegateFailureAndWrap((delegate, connection) -> {
                    final String[] indices = entry.getValue().indices();
                    final Executor responseExecutor = transportService.getThreadPool().executor(ThreadPool.Names.SEARCH_COORDINATION);
                    // TODO: support point-in-time
                    if (searchContext == null && connection.getTransportVersion().onOrAfter(TransportVersions.V_8_9_X)) {
                        SearchShardsRequest searchShardsRequest = new SearchShardsRequest(
                            indices,
                            indicesOptions,
                            query,  // TODO: Need to prep the query here by stripping inference results?
                            routing,
                            preference,
                            allowPartialResults,
                            clusterAlias
                        );
                        transportService.sendRequest(
                            connection,
                            TransportSearchShardsAction.TYPE.name(),
                            searchShardsRequest,
                            TransportRequestOptions.EMPTY,
                            new ActionListenerResponseHandler<>(delegate, SearchShardsResponse::new, responseExecutor)
                        );
                    } else {
                        // does not do a can-match
                        ClusterSearchShardsRequest searchShardsRequest = new ClusterSearchShardsRequest(
                            MasterNodeRequest.INFINITE_MASTER_NODE_TIMEOUT,
                            indices
                        ).indicesOptions(indicesOptions).local(true).preference(preference).routing(routing);
                        transportService.sendRequest(
                            connection,
                            TransportClusterSearchShardsAction.TYPE.name(),
                            searchShardsRequest,
                            TransportRequestOptions.EMPTY,
                            new ActionListenerResponseHandler<>(
                                delegate.map(SearchShardsResponse::fromLegacyResponse),
                                ClusterSearchShardsResponse::new,
                                responseExecutor
                            )
                        );
                    }
                })
=======
                shouldEstablishConnection(forceConnectTimeoutSecs, skipUnavailable),
                connectionListener
>>>>>>> f0d24707
            );
        }
    }

    /**
     * Only used for ccs_minimize_roundtrips=true pathway
     */
    private static ActionListener<SearchResponse> createCCSListener(
        String clusterAlias,
        boolean skipUnavailable,
        CountDown countDown,
        AtomicReference<Exception> exceptions,
        SearchResponseMerger searchResponseMerger,
        SearchResponse.Clusters clusters,
        SearchProgressListener progressListener,
        ActionListener<SearchResponse> originalListener
    ) {
        return new CCSActionListener<>(
            clusterAlias,
            skipUnavailable,
            countDown,
            exceptions,
            clusters,
            ActionListener.releaseAfter(originalListener, searchResponseMerger)
        ) {
            @Override
            void innerOnResponse(SearchResponse searchResponse) {
                ccsClusterInfoUpdate(searchResponse, clusters, clusterAlias, skipUnavailable);
                searchResponseMerger.add(searchResponse);
                progressListener.notifyClusterResponseMinimizeRoundtrips(clusterAlias, searchResponse);
            }

            @Override
            SearchResponse createFinalResponse() {
                return searchResponseMerger.getMergedResponse(clusters);
            }

            @Override
            protected void releaseResponse(SearchResponse searchResponse) {
                searchResponse.decRef();
            }
        };
    }

    /**
     * Creates a new Cluster object using the {@link ShardSearchFailure} info and skip_unavailable
     * flag to set Status. Then it swaps it in the clusters CHM at key clusterAlias
     */
    static void ccsClusterInfoUpdate(
        ShardSearchFailure failure,
        SearchResponse.Clusters clusters,
        String clusterAlias,
        boolean skipUnavailable
    ) {
        clusters.swapCluster(clusterAlias, (k, v) -> {
            SearchResponse.Cluster.Status status;
            if (skipUnavailable) {
                status = SearchResponse.Cluster.Status.SKIPPED;
            } else {
                status = SearchResponse.Cluster.Status.FAILED;
            }
            return new SearchResponse.Cluster.Builder(v).setStatus(status)
                .setFailures(CollectionUtils.appendToCopy(v.getFailures(), failure))
                .build();
        });
    }

    /**
     * Helper method common to multiple ccs_minimize_roundtrips=true code paths.
     * Used to update a specific SearchResponse.Cluster object state based upon
     * the SearchResponse coming from the cluster coordinator the search was performed on.
     * @param searchResponse SearchResponse from cluster sub-search
     * @param clusters Clusters that the search was executed on
     * @param clusterAlias Alias of the cluster to be updated
     */
    private static void ccsClusterInfoUpdate(
        SearchResponse searchResponse,
        SearchResponse.Clusters clusters,
        String clusterAlias,
        boolean skipUnavailable
    ) {
        /*
         * Cluster Status logic:
         * 1) FAILED if total_shards > 0 && all shards failed && skip_unavailable=false
         * 2) SKIPPED if total_shards > 0 && all shards failed && skip_unavailable=true
         * 3) PARTIAL if it timed out
         * 4) PARTIAL if it at least one of the shards succeeded but not all
         * 5) SUCCESSFUL if no shards failed (and did not time out)
         */
        clusters.swapCluster(clusterAlias, (k, v) -> {
            SearchResponse.Cluster.Status status;
            int totalShards = searchResponse.getTotalShards();
            if (totalShards > 0 && searchResponse.getFailedShards() >= totalShards) {
                if (skipUnavailable) {
                    status = SearchResponse.Cluster.Status.SKIPPED;
                } else {
                    status = SearchResponse.Cluster.Status.FAILED;
                }
            } else if (searchResponse.isTimedOut()) {
                status = SearchResponse.Cluster.Status.PARTIAL;
            } else if (searchResponse.getFailedShards() > 0) {
                status = SearchResponse.Cluster.Status.PARTIAL;
            } else {
                status = SearchResponse.Cluster.Status.SUCCESSFUL;
            }
            return new SearchResponse.Cluster.Builder(v).setStatus(status)
                .setTotalShards(totalShards)
                .setSuccessfulShards(searchResponse.getSuccessfulShards())
                .setSkippedShards(searchResponse.getSkippedShards())
                .setFailedShards(searchResponse.getFailedShards())
                .setFailures(Arrays.asList(searchResponse.getShardFailures()))
                .setTook(searchResponse.getTook())
                .setTimedOut(searchResponse.isTimedOut())
                .build();
        });
    }

    /**
     * Edge case ---
     * Typically we don't need to update a Cluster object after the SearchShards API call, since the
     * skipped shards will be passed into SearchProgressListener.onListShards.
     * However, there is an edge case where the remote SearchShards API call returns no shards at all.
     * So in that case, nothing for this cluster will be passed to onListShards, so we need to update
     * the Cluster object to SUCCESSFUL status with shard counts of 0 and a filled in 'took' value.
     *
     * @param response from SearchShards API call to remote cluster
     * @param clusters Clusters that the search was executed on
     * @param clusterAlias Alias of the cluster to be updated
     * @param timeProvider search time provider (for setting took value)
     */
    private static void ccsClusterInfoUpdate(
        SearchShardsResponse response,
        SearchResponse.Clusters clusters,
        String clusterAlias,
        SearchTimeProvider timeProvider
    ) {
        if (response.getGroups().isEmpty()) {
            clusters.swapCluster(
                clusterAlias,
                (k, v) -> new SearchResponse.Cluster.Builder(v).setStatus(SearchResponse.Cluster.Status.SUCCESSFUL)
                    .setTotalShards(0)
                    .setSuccessfulShards(0)
                    .setSkippedShards(0)
                    .setFailedShards(0)
                    .setFailures(Collections.emptyList())
                    .setTook(new TimeValue(timeProvider.buildTookInMillis()))
                    .setTimedOut(false)
                    .build()
            );
        }
    }

    void executeLocalSearch(
        Task task,
        SearchTimeProvider timeProvider,
        SearchRequest searchRequest,
        ResolvedIndices resolvedIndices,
        ProjectState projectState,
        SearchResponse.Clusters clusterInfo,
        SearchPhaseProvider searchPhaseProvider
    ) {
        executeSearch(
            (SearchTask) task,
            timeProvider,
            searchRequest,
            resolvedIndices,
            Collections.emptyList(),
            (clusterName, nodeId) -> null,
            projectState,
            Collections.emptyMap(),
            clusterInfo,
            searchPhaseProvider
        );
    }

    static BiFunction<String, String, DiscoveryNode> getRemoteClusterNodeLookup(Map<String, SearchShardsResponse> searchShardsResp) {
        Map<String, Map<String, DiscoveryNode>> clusterToNode = new HashMap<>();
        for (Map.Entry<String, SearchShardsResponse> entry : searchShardsResp.entrySet()) {
            String clusterAlias = entry.getKey();
            for (DiscoveryNode remoteNode : entry.getValue().getNodes()) {
                clusterToNode.computeIfAbsent(clusterAlias, k -> new HashMap<>()).put(remoteNode.getId(), remoteNode);
            }
        }
        return (clusterAlias, nodeId) -> {
            Map<String, DiscoveryNode> clusterNodes = clusterToNode.get(clusterAlias);
            if (clusterNodes == null) {
                throw new IllegalArgumentException("unknown remote cluster: " + clusterAlias);
            }
            return clusterNodes.get(nodeId);
        };
    }

    /**
     * Produce a list of {@link SearchShardIterator}s from the set of responses from remote clusters.
     * Used for ccs_minimize_roundtrips=false.
     */
    static List<SearchShardIterator> getRemoteShardsIterator(
        Map<String, SearchShardsResponse> searchShardsResponses,
        Map<String, OriginalIndices> remoteIndicesByCluster,
        Map<String, AliasFilter> aliasFilterMap
    ) {
        final List<SearchShardIterator> remoteShardIterators = new ArrayList<>();
        for (Map.Entry<String, SearchShardsResponse> entry : searchShardsResponses.entrySet()) {
            for (SearchShardsGroup searchShardsGroup : entry.getValue().getGroups()) {
                // add the cluster name to the remote index names for indices disambiguation
                // this ends up in the hits returned with the search response
                ShardId shardId = searchShardsGroup.shardId();
                AliasFilter aliasFilter = aliasFilterMap.get(shardId.getIndex().getUUID());
                String[] aliases = aliasFilter.getAliases();
                String clusterAlias = entry.getKey();
                String[] finalIndices = aliases.length == 0 ? new String[] { shardId.getIndexName() } : aliases;
                final OriginalIndices originalIndices = remoteIndicesByCluster.get(clusterAlias);
                assert originalIndices != null : "original indices are null for clusterAlias: " + clusterAlias;
                SearchShardIterator shardIterator = new SearchShardIterator(
                    clusterAlias,
                    shardId,
                    searchShardsGroup.allocatedNodes(),
                    new OriginalIndices(finalIndices, originalIndices.indicesOptions()),
                    null,
                    null,
                    searchShardsGroup.preFiltered(),
                    searchShardsGroup.skipped()
                );
                remoteShardIterators.add(shardIterator);
            }
        }
        return remoteShardIterators;
    }

    static List<SearchShardIterator> getRemoteShardsIteratorFromPointInTime(
        Map<String, SearchShardsResponse> searchShardsResponses,
        SearchContextId searchContextId,
        TimeValue searchContextKeepAlive,
        Map<String, OriginalIndices> remoteClusterIndices
    ) {
        final List<SearchShardIterator> remoteShardIterators = new ArrayList<>();
        for (Map.Entry<String, SearchShardsResponse> entry : searchShardsResponses.entrySet()) {
            for (SearchShardsGroup group : entry.getValue().getGroups()) {
                final ShardId shardId = group.shardId();
                final SearchContextIdForNode perNode = searchContextId.shards().get(shardId);
                if (perNode == null) {
                    // the shard was skipped after can match, hence it is not even part of the pit id
                    continue;
                }
                final String clusterAlias = entry.getKey();
                assert clusterAlias.equals(perNode.getClusterAlias()) : clusterAlias + " != " + perNode.getClusterAlias();
                final List<String> targetNodes = new ArrayList<>(group.allocatedNodes().size());
                if (perNode.getNode() != null) {
                    // If the shard was available when the PIT was created, it's included.
                    // Otherwise, we add the shard iterator without a target node, allowing a partial search failure to
                    // be thrown when a search phase attempts to access it.
                    targetNodes.add(perNode.getNode());
                    if (perNode.getSearchContextId().getSearcherId() != null) {
                        for (String node : group.allocatedNodes()) {
                            if (node.equals(perNode.getNode()) == false) {
                                targetNodes.add(node);
                            }
                        }
                    }
                }
                assert remoteClusterIndices.get(clusterAlias) != null : "original indices are null for clusterAlias: " + clusterAlias;
                final OriginalIndices finalIndices = new OriginalIndices(
                    new String[] { shardId.getIndexName() },
                    remoteClusterIndices.get(clusterAlias).indicesOptions()
                );
                SearchShardIterator shardIterator = new SearchShardIterator(
                    clusterAlias,
                    shardId,
                    targetNodes,
                    finalIndices,
                    perNode.getSearchContextId(),
                    searchContextKeepAlive,
                    false,
                    false
                );
                remoteShardIterators.add(shardIterator);
            }
        }
        assert checkAllRemotePITShardsWereReturnedBySearchShards(searchContextId.shards(), searchShardsResponses)
            : "search shards did not return remote shards that PIT included: " + searchContextId.shards();
        return remoteShardIterators;
    }

    private static boolean checkAllRemotePITShardsWereReturnedBySearchShards(
        Map<ShardId, SearchContextIdForNode> searchContextIdShards,
        Map<String, SearchShardsResponse> searchShardsResponses
    ) {
        Map<ShardId, SearchContextIdForNode> searchContextIdForNodeMap = new HashMap<>(searchContextIdShards);
        for (SearchShardsResponse searchShardsResponse : searchShardsResponses.values()) {
            for (SearchShardsGroup group : searchShardsResponse.getGroups()) {
                searchContextIdForNodeMap.remove(group.shardId());
            }
        }
        return searchContextIdForNodeMap.values()
            .stream()
            .allMatch(searchContextIdForNode -> searchContextIdForNode.getClusterAlias() == null);
    }

    /**
     * If any of the indices we are searching are frozen, issue deprecation warning.
     */
    void frozenIndexCheck(ResolvedIndices resolvedIndices) {
        List<String> frozenIndices = new ArrayList<>();
        Map<Index, IndexMetadata> indexMetadataMap = resolvedIndices.getConcreteLocalIndicesMetadata();
        for (var entry : indexMetadataMap.entrySet()) {
            if (entry.getValue().getSettings().getAsBoolean("index.frozen", false)) {
                frozenIndices.add(entry.getKey().getName());
            }
        }

        if (frozenIndices.isEmpty() == false) {
            DEPRECATION_LOGGER.warn(
                DeprecationCategory.INDICES,
                "search-frozen-indices",
                FROZEN_INDICES_DEPRECATION_MESSAGE,
                String.join(",", frozenIndices)
            );
        }
    }

    /**
     * Execute search locally and for all given remote shards.
     * Used when minimize_roundtrips=false or for local search.
     */
    private void executeSearch(
        SearchTask task,
        SearchTimeProvider timeProvider,
        SearchRequest searchRequest,
        ResolvedIndices resolvedIndices,
        List<SearchShardIterator> remoteShardIterators,
        BiFunction<String, String, DiscoveryNode> remoteConnections,
        ProjectState projectState,
        Map<String, AliasFilter> remoteAliasMap,
        SearchResponse.Clusters clusters,
        SearchPhaseProvider searchPhaseProvider
    ) {
        if (searchRequest.allowPartialSearchResults() == null) {
            // No user preference defined in search request - apply cluster service default
            searchRequest.allowPartialSearchResults(searchService.defaultAllowPartialSearchResults());
        }

        // TODO: I think startTime() should become part of ActionRequest and that should be used both for index name
        // date math expressions and $now in scripts. This way all apis will deal with now in the same way instead
        // of just for the _search api
        final List<SearchShardIterator> localShardIterators;
        final Map<String, AliasFilter> aliasFilter;

        final String[] concreteLocalIndices;
        if (resolvedIndices.getSearchContextId() != null) {
            assert searchRequest.pointInTimeBuilder() != null;
            aliasFilter = resolvedIndices.getSearchContextId().aliasFilter();
            concreteLocalIndices = resolvedIndices.getLocalIndices() == null ? new String[0] : resolvedIndices.getLocalIndices().indices();
            localShardIterators = getLocalShardsIteratorFromPointInTime(
                projectState,
                searchRequest.indicesOptions(),
                searchRequest.getLocalClusterAlias(),
                resolvedIndices.getSearchContextId(),
                searchRequest.pointInTimeBuilder().getKeepAlive(),
                searchRequest.allowPartialSearchResults()
            );
        } else {
            final Index[] indices = resolvedIndices.getConcreteLocalIndices();
            concreteLocalIndices = Arrays.stream(indices).map(Index::getName).toArray(String[]::new);
            final Set<ResolvedExpression> indicesAndAliases = indexNameExpressionResolver.resolveExpressions(
                projectState.metadata(),
                searchRequest.indices()
            );
            aliasFilter = buildIndexAliasFilters(projectState, indicesAndAliases, indices);
            aliasFilter.putAll(remoteAliasMap);
            localShardIterators = getLocalShardsIterator(
                projectState,
                searchRequest,
                searchRequest.getLocalClusterAlias(),
                indicesAndAliases,
                concreteLocalIndices
            );

            // localShardIterators is empty since there are no matching indices. In such cases,
            // we update the local cluster's status from RUNNING to SUCCESSFUL right away. Before
            // we attempt to do that, we must ensure that the local cluster was specified in the user's
            // search request. This is done by trying to fetch the local cluster via getCluster() and
            // checking for a non-null return value. If the local cluster was never specified, its status
            // update can be skipped.
            if (localShardIterators.isEmpty()
                && clusters != SearchResponse.Clusters.EMPTY
                && clusters.getCluster(RemoteClusterAware.LOCAL_CLUSTER_GROUP_KEY) != null) {
                clusters.swapCluster(
                    RemoteClusterAware.LOCAL_CLUSTER_GROUP_KEY,
                    (alias, v) -> new SearchResponse.Cluster.Builder(v).setStatus(SearchResponse.Cluster.Status.SUCCESSFUL)
                        .setTotalShards(0)
                        .setSuccessfulShards(0)
                        .setSkippedShards(0)
                        .setFailedShards(0)
                        .setFailures(Collections.emptyList())
                        .setTook(TimeValue.timeValueMillis(0))
                        .setTimedOut(false)
                        .build()
                );
            }
        }
        final List<SearchShardIterator> shardIterators = mergeShardsIterators(localShardIterators, remoteShardIterators);

        failIfOverShardCountLimit(clusterService, shardIterators.size());

        if (searchRequest.getWaitForCheckpoints().isEmpty() == false) {
            if (remoteShardIterators.isEmpty() == false) {
                throw new IllegalArgumentException("Cannot use wait_for_checkpoints parameter with cross-cluster searches.");
            } else {
                validateAndResolveWaitForCheckpoint(projectState, indexNameExpressionResolver, searchRequest, concreteLocalIndices);
            }
        }

        Map<String, Float> concreteIndexBoosts = resolveIndexBoosts(searchRequest, projectState.cluster());

        adjustSearchType(searchRequest, shardIterators.size() == 1);

        final DiscoveryNodes nodes = projectState.cluster().nodes();
        BiFunction<String, String, Transport.Connection> connectionLookup = buildConnectionLookup(
            searchRequest.getLocalClusterAlias(),
            nodes::get,
            remoteConnections,
            searchTransportService::getConnection
        );
        final Executor asyncSearchExecutor = asyncSearchExecutor(concreteLocalIndices);
        final boolean preFilterSearchShards = shouldPreFilterSearchShards(
            projectState,
            searchRequest,
            concreteLocalIndices,
            localShardIterators.size() + remoteShardIterators.size(),
            defaultPreFilterShardSize
        );
        searchPhaseProvider.runNewSearchPhase(
            task,
            searchRequest,
            asyncSearchExecutor,
            shardIterators,
            timeProvider,
            connectionLookup,
            projectState.cluster(),
            Collections.unmodifiableMap(aliasFilter),
            concreteIndexBoosts,
            preFilterSearchShards,
            threadPool,
            clusters
        );
    }

    Executor asyncSearchExecutor(final String[] indices) {
        boolean seenSystem = false;
        boolean seenCritical = false;
        for (String index : indices) {
            final String executorName = executorSelector.executorForSearch(index);
            switch (executorName) {
                case SYSTEM_READ -> seenSystem = true;
                case SYSTEM_CRITICAL_READ -> seenCritical = true;
                default -> {
                    return threadPool.executor(executorName);
                }
            }
        }
        final String executor;
        if (seenSystem == false && seenCritical) {
            executor = SYSTEM_CRITICAL_READ;
        } else if (seenSystem) {
            executor = SYSTEM_READ;
        } else {
            executor = ThreadPool.Names.SEARCH;
        }
        return threadPool.executor(executor);
    }

    static BiFunction<String, String, Transport.Connection> buildConnectionLookup(
        String requestClusterAlias,
        Function<String, DiscoveryNode> localNodes,
        BiFunction<String, String, DiscoveryNode> remoteNodes,
        BiFunction<String, DiscoveryNode, Transport.Connection> nodeToConnection
    ) {
        return (clusterAlias, nodeId) -> {
            final DiscoveryNode discoveryNode;
            final boolean remoteCluster;
            if (clusterAlias == null || requestClusterAlias != null) {
                assert requestClusterAlias == null || requestClusterAlias.equals(clusterAlias);
                discoveryNode = localNodes.apply(nodeId);
                remoteCluster = false;
            } else {
                discoveryNode = remoteNodes.apply(clusterAlias, nodeId);
                remoteCluster = true;
            }
            if (discoveryNode == null) {
                throw new IllegalStateException("no node found for id: " + nodeId);
            }
            return nodeToConnection.apply(remoteCluster ? clusterAlias : null, discoveryNode);
        };
    }

    static boolean shouldPreFilterSearchShards(
        ProjectState projectState,
        SearchRequest searchRequest,
        String[] indices,
        int numShards,
        int defaultPreFilterShardSize
    ) {
        if (searchRequest.searchType() != QUERY_THEN_FETCH) {
            // we can't do this for DFS it needs to fan out to all shards all the time
            return false;
        }
        SearchSourceBuilder source = searchRequest.source();
        Integer preFilterShardSize = searchRequest.getPreFilterShardSize();
        if (preFilterShardSize == null) {
            if (hasReadOnlyIndices(indices, projectState) || hasPrimaryFieldSort(source)) {
                preFilterShardSize = 1;
            } else {
                preFilterShardSize = defaultPreFilterShardSize;
            }
        }
        return preFilterShardSize < numShards && (SearchService.canRewriteToMatchNone(source) || hasPrimaryFieldSort(source));
    }

    private static boolean hasReadOnlyIndices(String[] indices, ProjectState projectState) {
        var blocks = projectState.blocks();
        if (blocks.global(projectState.projectId()).isEmpty() && blocks.indices(projectState.projectId()).isEmpty()) {
            // short circuit optimization because block check below is relatively expensive for many indices
            return false;
        }
        for (String index : indices) {
            ClusterBlockException writeBlock = blocks.indexBlockedException(projectState.projectId(), ClusterBlockLevel.WRITE, index);
            if (writeBlock != null) {
                return true;
            }
        }
        return false;
    }

    // package private for testing
    static List<SearchShardIterator> mergeShardsIterators(
        List<SearchShardIterator> localShardIterators,
        List<SearchShardIterator> remoteShardIterators
    ) {
        final List<SearchShardIterator> shards;
        if (remoteShardIterators.isEmpty()) {
            shards = localShardIterators;
        } else {
            shards = CollectionUtils.concatLists(remoteShardIterators, localShardIterators);
        }
        shards.sort(SearchShardIterator::compareTo);
        return shards;
    }

    interface SearchPhaseProvider {
        void runNewSearchPhase(
            SearchTask task,
            SearchRequest searchRequest,
            Executor executor,
            List<SearchShardIterator> shardIterators,
            SearchTimeProvider timeProvider,
            BiFunction<String, String, Transport.Connection> connectionLookup,
            ClusterState clusterState,
            Map<String, AliasFilter> aliasFilter,
            Map<String, Float> concreteIndexBoosts,
            boolean preFilter,
            ThreadPool threadPool,
            SearchResponse.Clusters clusters
        );
    }

    private class AsyncSearchActionProvider implements SearchPhaseProvider {
        private final ActionListener<SearchResponse> listener;

        AsyncSearchActionProvider(ActionListener<SearchResponse> listener) {
            this.listener = listener;
        }

        @Override
        public void runNewSearchPhase(
            SearchTask task,
            SearchRequest searchRequest,
            Executor executor,
            List<SearchShardIterator> shardIterators,
            SearchTimeProvider timeProvider,
            BiFunction<String, String, Transport.Connection> connectionLookup,
            ClusterState clusterState,
            Map<String, AliasFilter> aliasFilter,
            Map<String, Float> concreteIndexBoosts,
            boolean preFilter,
            ThreadPool threadPool,
            SearchResponse.Clusters clusters
        ) {
            if (preFilter) {
                // only for aggs we need to contact shards even if there are no matches
                boolean requireAtLeastOneMatch = searchRequest.source() != null && searchRequest.source().aggregations() != null;
                CanMatchPreFilterSearchPhase.execute(
                    logger,
                    searchTransportService,
                    connectionLookup,
                    aliasFilter,
                    concreteIndexBoosts,
                    threadPool.executor(ThreadPool.Names.SEARCH_COORDINATION),
                    searchRequest,
                    shardIterators,
                    timeProvider,
                    task,
                    requireAtLeastOneMatch,
                    searchService.getCoordinatorRewriteContextProvider(timeProvider::absoluteStartMillis)
                )
                    .addListener(
                        listener.delegateFailureAndWrap(
                            (l, iters) -> runNewSearchPhase(
                                task,
                                searchRequest,
                                executor,
                                iters,
                                timeProvider,
                                connectionLookup,
                                clusterState,
                                aliasFilter,
                                concreteIndexBoosts,
                                false,
                                threadPool,
                                clusters
                            )
                        )
                    );
                return;
            }
            // for synchronous CCS minimize_roundtrips=false, use the CCSSingleCoordinatorSearchProgressListener
            // (AsyncSearchTask will not return SearchProgressListener.NOOP, since it uses its own progress listener
            // which delegates to CCSSingleCoordinatorSearchProgressListener when minimizing roundtrips)
            if (clusters.isCcsMinimizeRoundtrips() == false
                && clusters.hasRemoteClusters()
                && task.getProgressListener() == SearchProgressListener.NOOP) {
                task.setProgressListener(new CCSSingleCoordinatorSearchProgressListener());
            }
            final SearchPhaseResults<SearchPhaseResult> queryResultConsumer = searchPhaseController.newSearchPhaseResults(
                executor,
                circuitBreaker,
                task::isCancelled,
                task.getProgressListener(),
                searchRequest,
                shardIterators.size(),
                exc -> searchTransportService.cancelSearchTask(task, "failed to merge result [" + exc.getMessage() + "]")
            );
            boolean success = false;
            try {
                final AbstractSearchAsyncAction<?> searchPhase;
                if (searchRequest.searchType() == DFS_QUERY_THEN_FETCH) {
                    searchPhase = new SearchDfsQueryThenFetchAsyncAction(
                        logger,
                        namedWriteableRegistry,
                        searchTransportService,
                        connectionLookup,
                        aliasFilter,
                        concreteIndexBoosts,
                        executor,
                        queryResultConsumer,
                        searchRequest,
                        listener,
                        shardIterators,
                        timeProvider,
                        clusterState,
                        task,
                        clusters,
                        client
                    );
                } else {
                    assert searchRequest.searchType() == QUERY_THEN_FETCH : searchRequest.searchType();
                    searchPhase = new SearchQueryThenFetchAsyncAction(
                        logger,
                        namedWriteableRegistry,
                        searchTransportService,
                        connectionLookup,
                        aliasFilter,
                        concreteIndexBoosts,
                        executor,
                        queryResultConsumer,
                        searchRequest,
                        listener,
                        shardIterators,
                        timeProvider,
                        clusterState,
                        task,
                        clusters,
                        client,
                        searchService.batchQueryPhase()
                    );
                }
                success = true;
                searchPhase.start();
            } finally {
                if (success == false) {
                    queryResultConsumer.close();
                }
            }
        }
    }

    private static void validateAndResolveWaitForCheckpoint(
        ProjectState projectState,
        IndexNameExpressionResolver resolver,
        SearchRequest searchRequest,
        String[] concreteLocalIndices
    ) {
        HashSet<String> searchedIndices = new HashSet<>(Arrays.asList(concreteLocalIndices));
        Map<String, long[]> newWaitForCheckpoints = Maps.newMapWithExpectedSize(searchRequest.getWaitForCheckpoints().size());
        for (Map.Entry<String, long[]> waitForCheckpointIndex : searchRequest.getWaitForCheckpoints().entrySet()) {
            long[] checkpoints = waitForCheckpointIndex.getValue();
            int checkpointsProvided = checkpoints.length;
            String target = waitForCheckpointIndex.getKey();
            Index resolved;
            try {
                resolved = resolver.concreteSingleIndex(projectState.cluster(), new IndicesRequest() {
                    @Override
                    public String[] indices() {
                        return new String[] { target };
                    }

                    @Override
                    public IndicesOptions indicesOptions() {
                        return IndicesOptions.strictSingleIndexNoExpandForbidClosed();
                    }
                });
            } catch (Exception e) {
                throw new IllegalArgumentException(
                    "Failed to resolve wait_for_checkpoints target ["
                        + target
                        + "]. Configured target "
                        + "must resolve to a single open index.",
                    e
                );
            }
            String index = resolved.getName();
            IndexMetadata indexMetadata = projectState.metadata().index(index);
            if (searchedIndices.contains(index) == false) {
                throw new IllegalArgumentException(
                    "Target configured with wait_for_checkpoints must be a concrete index resolved in "
                        + "this search. Target ["
                        + target
                        + "] is not a concrete index resolved in this search."
                );
            } else if (indexMetadata == null) {
                throw new IllegalArgumentException("Cannot find index configured for wait_for_checkpoints parameter [" + index + "].");
            } else if (indexMetadata.getNumberOfShards() != checkpointsProvided) {
                throw new IllegalArgumentException(
                    "Target configured with wait_for_checkpoints must search the same number of shards as "
                        + "checkpoints provided. ["
                        + checkpointsProvided
                        + "] checkpoints provided. Target ["
                        + target
                        + "] which resolved to "
                        + "index ["
                        + index
                        + "] has "
                        + "["
                        + indexMetadata.getNumberOfShards()
                        + "] shards."
                );
            }
            newWaitForCheckpoints.put(index, checkpoints);
        }
        searchRequest.setWaitForCheckpoints(Collections.unmodifiableMap(newWaitForCheckpoints));
    }

    private static void failIfOverShardCountLimit(ClusterService clusterService, int shardCount) {
        final long shardCountLimit = clusterService.getClusterSettings().get(SHARD_COUNT_LIMIT_SETTING);
        if (shardCount > shardCountLimit) {
            throw new IllegalArgumentException(
                "Trying to query "
                    + shardCount
                    + " shards, which is over the limit of "
                    + shardCountLimit
                    + ". This limit exists because querying many shards at the same time can make the "
                    + "job of the coordinating node very CPU and/or memory intensive. It is usually a better idea to "
                    + "have a smaller number of larger shards. Update ["
                    + SHARD_COUNT_LIMIT_SETTING.getKey()
                    + "] to a greater value if you really want to query that many shards at the same time."
            );
        }
    }

    /**
     * {@link ActionListener} suitable for collecting cross-cluster responses.
     * @param <Response> Response type we're getting as intermediate per-cluster results.
     * @param <FinalResponse> Response type that the final listener expects.
     */
    abstract static class CCSActionListener<Response, FinalResponse> implements ActionListener<Response> {
        protected final String clusterAlias;
        protected final boolean skipUnavailable;
        private final CountDown countDown;
        private final AtomicReference<Exception> exceptions;
        protected final SearchResponse.Clusters clusters;
        private final ActionListener<FinalResponse> originalListener;

        /**
         * Used by both minimize_roundtrips true and false
         */
        CCSActionListener(
            String clusterAlias,
            boolean skipUnavailable,
            CountDown countDown,
            AtomicReference<Exception> exceptions,
            SearchResponse.Clusters clusters,
            ActionListener<FinalResponse> originalListener
        ) {
            this.clusterAlias = clusterAlias;
            this.skipUnavailable = skipUnavailable;
            this.countDown = countDown;
            this.exceptions = exceptions;
            this.clusters = clusters;
            this.originalListener = originalListener;
        }

        @Override
        public final void onResponse(Response response) {
            innerOnResponse(response);
            maybeFinish();
        }

        /**
         * Specific listener type will implement this method to process its specific partial response.
         */
        abstract void innerOnResponse(Response response);

        @Override
        public final void onFailure(Exception e) {
            ShardSearchFailure f = new ShardSearchFailure(e);
            logCCSError(f, clusterAlias, skipUnavailable);
            SearchResponse.Cluster cluster = clusters.getCluster(clusterAlias);
            if (skipUnavailable && ExceptionsHelper.isTaskCancelledException(e) == false) {
                if (cluster != null) {
                    ccsClusterInfoUpdate(f, clusters, clusterAlias, true);
                }
            } else {
                if (cluster != null) {
                    ccsClusterInfoUpdate(f, clusters, clusterAlias, false);
                }
                Exception exception = e;
                if (RemoteClusterAware.LOCAL_CLUSTER_GROUP_KEY.equals(clusterAlias) == false
                    && ExceptionsHelper.isTaskCancelledException(e) == false) {
                    exception = wrapRemoteClusterFailure(clusterAlias, e);
                }
                if (exceptions.compareAndSet(null, exception) == false) {
                    exceptions.accumulateAndGet(exception, (previous, current) -> {
                        current.addSuppressed(previous);
                        return current;
                    });
                }
            }
            maybeFinish();
        }

        private void maybeFinish() {
            if (countDown.countDown()) {
                Exception exception = exceptions.get();
                if (exception == null) {
                    FinalResponse response;
                    try {
                        response = createFinalResponse();
                    } catch (Exception e) {
                        originalListener.onFailure(e);
                        return;
                    }
                    try {
                        originalListener.onResponse(response);
                    } finally {
                        releaseResponse(response);
                    }
                } else {
                    originalListener.onFailure(exceptions.get());
                }
            }
        }

        protected void releaseResponse(FinalResponse response) {}

        abstract FinalResponse createFinalResponse();
    }

    /**
     * In order to gather data on what types of CCS errors happen in the field, we will log
     * them using the ShardSearchFailure XContent (JSON), which supplies information about underlying
     * causes of shard failures.
     * @param f ShardSearchFailure to log
     * @param clusterAlias cluster on which the failure occurred
     * @param skipUnavailable the skip_unavailable setting of the cluster with the search error
     */
    private static void logCCSError(ShardSearchFailure f, String clusterAlias, boolean skipUnavailable) {
        String errorInfo;
        try {
            errorInfo = Strings.toString(f.toXContent(XContentFactory.jsonBuilder(), ToXContent.EMPTY_PARAMS));
        } catch (IOException ex) {
            // use the toString as a fallback if for some reason the XContent conversion to JSON fails
            errorInfo = f.toString();
        }
        logger.debug(
            "CCS remote cluster failure. Cluster [{}]. skip_unavailable: [{}]. Error: {}",
            clusterAlias,
            skipUnavailable,
            errorInfo
        );
    }

    private static RemoteTransportException wrapRemoteClusterFailure(String clusterAlias, Exception e) {
        return new RemoteTransportException("error while communicating with remote cluster [" + clusterAlias + "]", e);
    }

    static List<SearchShardIterator> getLocalShardsIteratorFromPointInTime(
        ProjectState projectState,
        IndicesOptions indicesOptions,
        String localClusterAlias,
        SearchContextId searchContext,
        TimeValue keepAlive,
        boolean allowPartialSearchResults
    ) {
        final List<SearchShardIterator> iterators = new ArrayList<>(searchContext.shards().size());
        for (Map.Entry<ShardId, SearchContextIdForNode> entry : searchContext.shards().entrySet()) {
            final SearchContextIdForNode perNode = entry.getValue();
            if (Strings.isEmpty(perNode.getClusterAlias())) {
                final ShardId shardId = entry.getKey();
                final List<String> targetNodes = new ArrayList<>(2);
                if (perNode.getNode() != null) {
                    // If the shard was available when the PIT was created, it's included.
                    // Otherwise, we add the shard iterator without a target node, allowing a partial search failure to
                    // be thrown when a search phase attempts to access it.
                    try {
                        final ShardIterator shards = OperationRouting.getShards(projectState.routingTable(), shardId);
                        // Prefer executing shard requests on nodes that are part of PIT first.
                        if (projectState.cluster().nodes().nodeExists(perNode.getNode())) {
                            targetNodes.add(perNode.getNode());
                        }
                        if (perNode.getSearchContextId().getSearcherId() != null) {
                            for (ShardRouting shard : shards) {
                                if (shard.currentNodeId().equals(perNode.getNode()) == false) {
                                    targetNodes.add(shard.currentNodeId());
                                }
                            }
                        }
                    } catch (IndexNotFoundException | ShardNotFoundException e) {
                        // We can hit these exceptions if the index was deleted after creating PIT or the cluster state on
                        // this coordinating node is outdated. It's fine to ignore these extra "retry-able" target shards
                        // when allowPartialSearchResults is false
                        if (allowPartialSearchResults == false) {
                            throw e;
                        }
                    }
                }
                OriginalIndices finalIndices = new OriginalIndices(new String[] { shardId.getIndexName() }, indicesOptions);
                iterators.add(
                    new SearchShardIterator(
                        localClusterAlias,
                        shardId,
                        targetNodes,
                        finalIndices,
                        perNode.getSearchContextId(),
                        keepAlive,
                        false,
                        false
                    )
                );
            }
        }
        return iterators;
    }

    /**
     * Create a list of {@link SearchShardIterator}s for the local indices we are searching.
     * This resolves aliases and index expressions.
     */
    List<SearchShardIterator> getLocalShardsIterator(
        ProjectState projectState,
        SearchRequest searchRequest,
        String clusterAlias,
        Set<ResolvedExpression> indicesAndAliases,
        String[] concreteIndices
    ) {
        concreteIndices = ignoreBlockedIndices(projectState, concreteIndices);
        var routingMap = indexNameExpressionResolver.resolveSearchRouting(
            projectState.metadata(),
            searchRequest.routing(),
            searchRequest.indices()
        );
        List<ShardIterator> shardRoutings = clusterService.operationRouting()
            .searchShards(
                projectState,
                concreteIndices,
                routingMap,
                searchRequest.preference(),
                responseCollectorService,
                searchTransportService.getPendingSearchRequests()
            );
        final Map<String, OriginalIndices> originalIndices = buildPerIndexOriginalIndices(
            projectState,
            indicesAndAliases,
            concreteIndices,
            searchRequest.indicesOptions()
        );
        SearchShardIterator[] list = new SearchShardIterator[shardRoutings.size()];
        int i = 0;
        for (ShardIterator shardRouting : shardRoutings) {
            final ShardId shardId = shardRouting.shardId();
            OriginalIndices finalIndices = originalIndices.get(shardId.getIndex().getName());
            assert finalIndices != null;
            list[i++] = new SearchShardIterator(clusterAlias, shardId, shardRouting.getShardRoutings(), finalIndices);
        }
        // the returned list must support in-place sorting, so this is the most memory efficient we can do here
        return Arrays.asList(list);
    }

    static String[] ignoreBlockedIndices(ProjectState projectState, String[] concreteIndices) {
        // optimization: mostly we do not have any blocks so there's no point in the expensive per-index checking
        boolean hasIndexBlocks = projectState.blocks().indices(projectState.projectId()).isEmpty() == false;
        if (hasIndexBlocks) {
            return Arrays.stream(concreteIndices)
                .filter(
                    index -> projectState.blocks()
                        .hasIndexBlock(projectState.projectId(), index, IndexMetadata.INDEX_REFRESH_BLOCK) == false
                )
                .toArray(String[]::new);
        }
        return concreteIndices;
    }

    private interface TelemetryListener {
        void setRemotes(int count);

        void setFeature(String feature);

        void setClient(Task task);
    }

    private class SearchResponseActionListener extends DelegatingActionListener<SearchResponse, SearchResponse>
        implements
            TelemetryListener {
        private final CCSUsage.Builder usageBuilder;

        SearchResponseActionListener(ActionListener<SearchResponse> listener) {
            super(listener);
            if (listener instanceof SearchResponseActionListener srListener) {
                usageBuilder = srListener.usageBuilder;
            } else {
                usageBuilder = new CCSUsage.Builder();
            }
        }

        /**
         * Should we collect telemetry for this search?
         */
        private boolean collectTelemetry() {
            return collectTelemetry && usageBuilder.getRemotesCount() > 0;
        }

        public void setRemotes(int count) {
            usageBuilder.setRemotesCount(count);
        }

        @Override
        public void setFeature(String feature) {
            usageBuilder.setFeature(feature);
        }

        @Override
        public void setClient(Task task) {
            usageBuilder.setClientFromTask(task);
        }

        @Override
        public void onResponse(SearchResponse searchResponse) {
            try {
                searchResponseMetrics.recordTookTime(searchResponse.getTookInMillis());
                SearchResponseMetrics.ResponseCountTotalStatus responseCountTotalStatus =
                    SearchResponseMetrics.ResponseCountTotalStatus.SUCCESS;
                if (searchResponse.getShardFailures() != null && searchResponse.getShardFailures().length > 0) {
                    // Deduplicate failures by exception message and index
                    ShardOperationFailedException[] groupedFailures = ExceptionsHelper.groupBy(searchResponse.getShardFailures());
                    for (ShardOperationFailedException f : groupedFailures) {
                        boolean causeHas500Status = false;
                        if (f.getCause() != null) {
                            causeHas500Status = ExceptionsHelper.status(f.getCause()).getStatus() >= 500;
                        }
                        if ((f.status().getStatus() >= 500 || causeHas500Status)
                            && ExceptionsHelper.isNodeOrShardUnavailableTypeException(f.getCause()) == false) {
                            logger.warn("TransportSearchAction shard failure (partial results response)", f);
                            responseCountTotalStatus = SearchResponseMetrics.ResponseCountTotalStatus.PARTIAL_FAILURE;
                        }
                    }
                }
                searchResponseMetrics.incrementResponseCount(responseCountTotalStatus);

                if (collectTelemetry()) {
                    extractCCSTelemetry(searchResponse);
                    recordTelemetry();
                }
            } catch (Exception e) {
                onFailure(e);
                return;
            }
            // This is last because we want to collect telemetry before returning the response.
            delegate.onResponse(searchResponse);
        }

        @Override
        public void onFailure(Exception e) {
            searchResponseMetrics.incrementResponseCount(SearchResponseMetrics.ResponseCountTotalStatus.FAILURE);
            if (collectTelemetry()) {
                usageBuilder.setFailure(e);
                recordTelemetry();
            }
            super.onFailure(e);
        }

        private void recordTelemetry() {
            usageService.getCcsUsageHolder().updateUsage(usageBuilder.build());
        }

        /**
         * Extract telemetry data from the search response.
         * @param searchResponse The final response from the search.
         */
        private void extractCCSTelemetry(SearchResponse searchResponse) {
            usageBuilder.took(searchResponse.getTookInMillis());
            for (String clusterAlias : searchResponse.getClusters().getClusterAliases()) {
                SearchResponse.Cluster cluster = searchResponse.getClusters().getCluster(clusterAlias);
                if (cluster.getStatus() == SearchResponse.Cluster.Status.SKIPPED) {
                    usageBuilder.skippedRemote(clusterAlias);
                } else {
                    usageBuilder.perClusterUsage(clusterAlias, cluster.getTook());
                }
            }

        }

    }
}<|MERGE_RESOLUTION|>--- conflicted
+++ resolved
@@ -947,7 +947,7 @@
                     SearchShardsRequest searchShardsRequest = new SearchShardsRequest(
                         indices,
                         indicesOptions,
-                        query,
+                        query,  // TODO: Need to prep the query here by stripping inference results?
                         routing,
                         preference,
                         allowPartialResults,
@@ -982,52 +982,8 @@
 
             remoteClusterService.maybeEnsureConnectedAndGetConnection(
                 clusterAlias,
-<<<<<<< HEAD
-                skipUnavailable == false,
-                singleListener.delegateFailureAndWrap((delegate, connection) -> {
-                    final String[] indices = entry.getValue().indices();
-                    final Executor responseExecutor = transportService.getThreadPool().executor(ThreadPool.Names.SEARCH_COORDINATION);
-                    // TODO: support point-in-time
-                    if (searchContext == null && connection.getTransportVersion().onOrAfter(TransportVersions.V_8_9_X)) {
-                        SearchShardsRequest searchShardsRequest = new SearchShardsRequest(
-                            indices,
-                            indicesOptions,
-                            query,  // TODO: Need to prep the query here by stripping inference results?
-                            routing,
-                            preference,
-                            allowPartialResults,
-                            clusterAlias
-                        );
-                        transportService.sendRequest(
-                            connection,
-                            TransportSearchShardsAction.TYPE.name(),
-                            searchShardsRequest,
-                            TransportRequestOptions.EMPTY,
-                            new ActionListenerResponseHandler<>(delegate, SearchShardsResponse::new, responseExecutor)
-                        );
-                    } else {
-                        // does not do a can-match
-                        ClusterSearchShardsRequest searchShardsRequest = new ClusterSearchShardsRequest(
-                            MasterNodeRequest.INFINITE_MASTER_NODE_TIMEOUT,
-                            indices
-                        ).indicesOptions(indicesOptions).local(true).preference(preference).routing(routing);
-                        transportService.sendRequest(
-                            connection,
-                            TransportClusterSearchShardsAction.TYPE.name(),
-                            searchShardsRequest,
-                            TransportRequestOptions.EMPTY,
-                            new ActionListenerResponseHandler<>(
-                                delegate.map(SearchShardsResponse::fromLegacyResponse),
-                                ClusterSearchShardsResponse::new,
-                                responseExecutor
-                            )
-                        );
-                    }
-                })
-=======
                 shouldEstablishConnection(forceConnectTimeoutSecs, skipUnavailable),
                 connectionListener
->>>>>>> f0d24707
             );
         }
     }
