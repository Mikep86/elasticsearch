--- conflicted
+++ resolved
@@ -747,17 +747,6 @@
                                     new ClusterStateTimeRanges(newTimestampMillisRange, newEventIngestedMillisRange)
                                 );
                             }
-<<<<<<< HEAD
-
-                            if (matched.isPromotableToPrimary() == false
-                                && initialState.blocks().hasIndexBlock(projectId, index.getName(), INDEX_REFRESH_BLOCK)) {
-                                if (indicesWithUnpromotableShardsStarted == null) {
-                                    indicesWithUnpromotableShardsStarted = new HashSet<>();
-                                }
-                                indicesWithUnpromotableShardsStarted.add(index);
-                            }
-=======
->>>>>>> 0c667ecd
                         }
                     }
                 }
@@ -800,40 +789,6 @@
             return maybeUpdatedState;
         }
 
-<<<<<<< HEAD
-        private static ClusterState maybeRemoveIndexRefreshBlocks(
-            ClusterState clusterState,
-            @Nullable Set<Index> indicesWithUnpromotableShardsStarted
-        ) {
-            // The provided cluster state must include the newly STARTED unpromotable shards
-            if (indicesWithUnpromotableShardsStarted == null) {
-                return clusterState;
-            }
-
-            ClusterBlocks.Builder clusterBlocksBuilder = null;
-            for (Index indexWithUnpromotableShardsStarted : indicesWithUnpromotableShardsStarted) {
-                String indexName = indexWithUnpromotableShardsStarted.getName();
-                var projectId = clusterState.metadata().projectFor(indexWithUnpromotableShardsStarted).id();
-                assert clusterState.blocks().hasIndexBlock(projectId, indexName, INDEX_REFRESH_BLOCK) : indexWithUnpromotableShardsStarted;
-
-                var indexRoutingTable = clusterState.routingTable(projectId).index(indexWithUnpromotableShardsStarted);
-                if (indexRoutingTable.readyForSearch()) {
-                    if (clusterBlocksBuilder == null) {
-                        clusterBlocksBuilder = ClusterBlocks.builder(clusterState.blocks());
-                    }
-                    clusterBlocksBuilder.removeIndexBlock(projectId, indexName, INDEX_REFRESH_BLOCK);
-                }
-            }
-
-            if (clusterBlocksBuilder == null) {
-                return clusterState;
-            }
-
-            return ClusterState.builder(clusterState).blocks(clusterBlocksBuilder).build();
-        }
-
-=======
->>>>>>> 0c667ecd
         private static boolean assertStartedIndicesHaveCompleteTimestampRanges(ClusterState clusterState) {
             for (ProjectId projectId : clusterState.metadata().projects().keySet()) {
                 for (Map.Entry<String, IndexRoutingTable> cursor : clusterState.routingTable(projectId).getIndicesRouting().entrySet()) {
@@ -859,21 +814,6 @@
             return true;
         }
 
-<<<<<<< HEAD
-        private static boolean assertRefreshBlockIsNotPresentWhenTheIndexIsSearchable(ClusterState clusterState) {
-            for (var projectId : clusterState.metadata().projects().keySet()) {
-                for (Map.Entry<String, Set<ClusterBlock>> indexBlock : clusterState.blocks().indices(projectId).entrySet()) {
-                    if (indexBlock.getValue().contains(INDEX_REFRESH_BLOCK)) {
-                        assert clusterState.routingTable(projectId).index(indexBlock.getKey()).readyForSearch() == false
-                            : "Index [" + indexBlock.getKey() + "] is searchable but has an INDEX_REFRESH_BLOCK";
-                    }
-                }
-            }
-            return true;
-        }
-
-=======
->>>>>>> 0c667ecd
         @Override
         public void clusterStatePublished(ClusterState newClusterState) {
             rerouteService.reroute(
