--- conflicted
+++ resolved
@@ -329,12 +329,9 @@
     public static final TransportVersion INFERENCE_API_OPENAI_HEADERS = def(9_161_0_00);
     public static final TransportVersion NEW_SEMANTIC_QUERY_INTERCEPTORS = def(9_162_0_00);
     public static final TransportVersion ESQL_LOOKUP_JOIN_ON_EXPRESSION = def(9_163_0_00);
-<<<<<<< HEAD
-    public static final TransportVersion INFERENCE_RESULTS_MAP_WITH_CLUSTER_ALIAS = def(9_164_0_00);
-=======
     public static final TransportVersion INFERENCE_REQUEST_ADAPTIVE_RATE_LIMITING_REMOVED = def(9_164_0_00);
     public static final TransportVersion SEARCH_SOURCE_EXCLUDE_INFERENCE_FIELDS_PARAM = def(9_165_0_00);
->>>>>>> 0da031a5
+    public static final TransportVersion INFERENCE_RESULTS_MAP_WITH_CLUSTER_ALIAS = def(9_166_0_00);
 
     /*
      * STOP! READ THIS FIRST! No, really,
