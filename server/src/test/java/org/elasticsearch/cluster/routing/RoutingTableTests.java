--- conflicted
+++ resolved
@@ -502,11 +502,7 @@
     public void testRoutingNodesRoundtrip() {
         final GlobalRoutingTable originalTable = clusterState.globalRoutingTable();
         final RoutingNodes routingNodes = clusterState.getRoutingNodes();
-<<<<<<< HEAD
-        final RoutingTable fromNodes = RoutingTable.of(routingNodes);
-=======
         final GlobalRoutingTable fromNodes = originalTable.rebuild(routingNodes);
->>>>>>> f3d83d2d
         // we don't have an equals implementation for the routing table so we assert equality by checking for a noop diff
         final Diff<GlobalRoutingTable> routingTableDiff = fromNodes.diff(originalTable);
         assertSame(originalTable, routingTableDiff.apply(originalTable));
