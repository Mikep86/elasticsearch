--- conflicted
+++ resolved
@@ -413,7 +413,7 @@
   - match: { nodes.$node_id.indices.mappings.total_estimated_overhead_in_bytes: 0 }
 
 ---
-"indices mappings count test for indices level":
+"indices mappings exact count test for indices level":
 
   - requires:
       test_runner_features: [arbitrary_key]
@@ -468,7 +468,7 @@
   - do:
       nodes.stats: { metric: _all, level: "indices", human: true }
 
-  # In the below assertions, we expect a field count of at least 26 because the above mapping expects the following:
+  # In the below assertions, we expect a field count of 26 because the above mapping expects the following:
   # Field mappers (incl. alias fields and object mappers' flattened leaves):
   # 1.  _data_stream_timestamp
   # 2.  _doc_count
@@ -498,28 +498,14 @@
   # 25. authors
   # 26. authors.name
   # Runtime field mappers:
-<<<<<<< HEAD
-  # 26. a_source_field
-  #
-  # Plugins (which may or may not be loaded depending on the context in which this test is executed) may add additional
-  # field mappers:
-  # 27. _semantic_text_inference (from ML plugin)
-=======
   # 27. a_source_field
->>>>>>> a2d9cc64
 
   - gte: { nodes.$node_id.indices.mappings.total_count: 27 }
   - is_true: nodes.$node_id.indices.mappings.total_estimated_overhead
   - gte: { nodes.$node_id.indices.mappings.total_estimated_overhead_in_bytes: 26624 }
-<<<<<<< HEAD
-  - gte: { nodes.$node_id.indices.indices.index1.mappings.total_count: 26 }
-  - is_true: nodes.$node_id.indices.indices.index1.mappings.total_estimated_overhead
-  - gte: { nodes.$node_id.indices.indices.index1.mappings.total_estimated_overhead_in_bytes: 26624 }
-=======
   - match: { nodes.$node_id.indices.indices.index1.mappings.total_count: 27 }
   - is_true: nodes.$node_id.indices.indices.index1.mappings.total_estimated_overhead
   - match: { nodes.$node_id.indices.indices.index1.mappings.total_estimated_overhead_in_bytes: 27648 }
->>>>>>> a2d9cc64
 
 ---
 "indices mappings does not exist in shards level":
