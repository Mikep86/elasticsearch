--- conflicted
+++ resolved
@@ -586,13 +586,6 @@
             if (indicesRouting == null) {
                 throw new IllegalStateException("once build is called the builder cannot be reused");
             }
-<<<<<<< HEAD
-            // normalize the versions right before we build it...
-            for (ObjectCursor<IndexRoutingTable> indexRoutingTable : indicesRouting.values()) {
-                indicesRouting.put(indexRoutingTable.value.getIndex().getName(), indexRoutingTable.value.normalizePrimaryTerms());
-            }
-=======
->>>>>>> b8227a72
             RoutingTable table = new RoutingTable(version, indicesRouting.build());
             indicesRouting = null;
             return table;
