--- conflicted
+++ resolved
@@ -30,13 +30,12 @@
  */
 public class ParsedDocument {
 
-<<<<<<< HEAD
-    private final Field uid, version, seqNo;
-=======
+    private final String uid;
+    private final String id;
+    private final String type;
+
     private final Field version;
->>>>>>> d3d57da8
-
-    private final String uid, id, type;
+    private final Field seqNo;
 
     private final String routing;
 
@@ -52,12 +51,7 @@
 
     private String parent;
 
-<<<<<<< HEAD
-    public ParsedDocument(Field uid, Field version, Field seqNo, String id, String type, String routing, long timestamp, long ttl, List<Document> documents, BytesReference source, Mapping dynamicMappingsUpdate) {
-        this.uid = uid;
-=======
-    public ParsedDocument(Field version, String id, String type, String routing, long timestamp, long ttl, List<Document> documents, BytesReference source, Mapping dynamicMappingsUpdate) {
->>>>>>> d3d57da8
+    public ParsedDocument(Field version, Field seqNo, String id, String type, String routing, long timestamp, long ttl, List<Document> documents, BytesReference source, Mapping dynamicMappingsUpdate) {
         this.version = version;
         this.seqNo = seqNo;
         this.id = id;
@@ -70,17 +64,9 @@
         this.source = source;
         this.dynamicMappingsUpdate = dynamicMappingsUpdate;
     }
-    public Field version() {
-        return version;
-    }
 
-<<<<<<< HEAD
-    public Field seqNo() {
-        return seqNo;
-=======
     public String uid() {
         return uid;
->>>>>>> d3d57da8
     }
 
     public String id() {
@@ -89,6 +75,14 @@
 
     public String type() {
         return this.type;
+    }
+
+    public Field version() {
+        return version;
+    }
+
+    public Field seqNo() {
+        return seqNo;
     }
 
     public String routing() {
