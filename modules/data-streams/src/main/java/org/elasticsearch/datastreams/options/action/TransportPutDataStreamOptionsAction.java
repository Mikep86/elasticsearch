/*
 * Copyright Elasticsearch B.V. and/or licensed to Elasticsearch B.V. under one
 * or more contributor license agreements. Licensed under the "Elastic License
 * 2.0", the "GNU Affero General Public License v3.0 only", and the "Server Side
 * Public License v 1"; you may not use this file except in compliance with, at
 * your election, the "Elastic License 2.0", the "GNU Affero General Public
 * License v3.0 only", or the "Server Side Public License, v 1".
 */
package org.elasticsearch.datastreams.options.action;

import org.elasticsearch.action.ActionListener;
import org.elasticsearch.action.datastreams.DataStreamsActionUtil;
import org.elasticsearch.action.support.ActionFilters;
import org.elasticsearch.action.support.master.AcknowledgedResponse;
import org.elasticsearch.action.support.master.AcknowledgedTransportMasterNodeProjectAction;
import org.elasticsearch.cluster.ProjectState;
import org.elasticsearch.cluster.block.ClusterBlockException;
import org.elasticsearch.cluster.block.ClusterBlockLevel;
import org.elasticsearch.cluster.metadata.IndexNameExpressionResolver;
import org.elasticsearch.cluster.metadata.MetadataDataStreamsService;
import org.elasticsearch.cluster.project.ProjectResolver;
import org.elasticsearch.cluster.service.ClusterService;
import org.elasticsearch.common.util.concurrent.EsExecutors;
import org.elasticsearch.indices.SystemIndices;
import org.elasticsearch.injection.guice.Inject;
import org.elasticsearch.tasks.Task;
import org.elasticsearch.threadpool.ThreadPool;
import org.elasticsearch.transport.TransportService;

import java.util.List;

/**
 * Transport action that resolves the data stream names from the request and sets the data stream lifecycle provided in the request.
 */
public class TransportPutDataStreamOptionsAction extends AcknowledgedTransportMasterNodeProjectAction<PutDataStreamOptionsAction.Request> {

    private final IndexNameExpressionResolver indexNameExpressionResolver;
    private final MetadataDataStreamsService metadataDataStreamsService;
    private final SystemIndices systemIndices;

    @Inject
    public TransportPutDataStreamOptionsAction(
        TransportService transportService,
        ClusterService clusterService,
        ThreadPool threadPool,
        ActionFilters actionFilters,
        ProjectResolver projectResolver,
        IndexNameExpressionResolver indexNameExpressionResolver,
        MetadataDataStreamsService metadataDataStreamsService,
        SystemIndices systemIndices
    ) {
        super(
            PutDataStreamOptionsAction.INSTANCE.name(),
            transportService,
            clusterService,
            threadPool,
            actionFilters,
            PutDataStreamOptionsAction.Request::new,
<<<<<<< HEAD
            projectResolver,
            indexNameExpressionResolver,
=======
>>>>>>> 90bfdbc2
            EsExecutors.DIRECT_EXECUTOR_SERVICE
        );
        this.indexNameExpressionResolver = indexNameExpressionResolver;
        this.metadataDataStreamsService = metadataDataStreamsService;
        this.systemIndices = systemIndices;
    }

    @Override
    protected void masterOperation(
        Task task,
        PutDataStreamOptionsAction.Request request,
        ProjectState state,
        ActionListener<AcknowledgedResponse> listener
    ) {
        List<String> dataStreamNames = DataStreamsActionUtil.getDataStreamNames(
            indexNameExpressionResolver,
            state.metadata(),
            request.getNames(),
            request.indicesOptions()
        );
        for (String name : dataStreamNames) {
            systemIndices.validateDataStreamAccess(name, threadPool.getThreadContext());
        }
        metadataDataStreamsService.setDataStreamOptions(
            dataStreamNames,
            request.getOptions(),
            request.ackTimeout(),
            request.masterNodeTimeout(),
            listener
        );
    }

    @Override
    protected ClusterBlockException checkBlock(PutDataStreamOptionsAction.Request request, ProjectState state) {
        return state.blocks().globalBlockedException(ClusterBlockLevel.METADATA_WRITE);
    }
}<|MERGE_RESOLUTION|>--- conflicted
+++ resolved
@@ -56,11 +56,7 @@
             threadPool,
             actionFilters,
             PutDataStreamOptionsAction.Request::new,
-<<<<<<< HEAD
             projectResolver,
-            indexNameExpressionResolver,
-=======
->>>>>>> 90bfdbc2
             EsExecutors.DIRECT_EXECUTOR_SERVICE
         );
         this.indexNameExpressionResolver = indexNameExpressionResolver;
