--- conflicted
+++ resolved
@@ -195,11 +195,8 @@
         // We override equals and hashcode to ignore options when comparing two function instances
         if (o == null || getClass() != o.getClass()) return false;
         SingleFieldFullTextFunction that = (SingleFieldFullTextFunction) o;
-<<<<<<< HEAD
-=======
 
         // Compare query builders using identity because that's how they are compared during query rewriting
->>>>>>> 733eee4d
         return Objects.equals(field(), that.field()) && Objects.equals(query(), that.query()) && queryBuilder() == that.queryBuilder();
     }
 
