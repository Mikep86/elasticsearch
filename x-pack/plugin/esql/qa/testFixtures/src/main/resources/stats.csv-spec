maxOfLong
from employees | stats l = max(languages.long);

l:long
5
;

maxOfInteger
// tag::max[]
FROM employees
| STATS MAX(languages)
// end::max[]
;

// tag::max-result[]
MAX(languages):integer
5
// end::max-result[]
;

minOfInteger
// tag::min[]
FROM employees
| STATS MIN(languages)
// end::min[]
;

// tag::min-result[]
MIN(languages):integer
1
// end::min-result[]
;

maxOfShort
// short becomes int until https://github.com/elastic/elasticsearch-internal/issues/724
from employees | stats l = max(languages.short);

l:integer
5
;

maxOfByte
// byte becomes int until https://github.com/elastic/elasticsearch-internal/issues/724
from employees | stats l = max(languages.byte);

l:integer
5
;

maxOfDouble
from employees | stats h = max(height);

h:double
2.1
;

maxOfFloat
// float becomes double until https://github.com/elastic/elasticsearch-internal/issues/724
from employees | stats h = max(height.float);

h:double
2.0999999046325684
;

maxOfHalfFloat
// float becomes double until https://github.com/elastic/elasticsearch-internal/issues/724
from employees | stats h = max(height.half_float);

h:double
2.099609375
;


maxOfScaledFloat
// float becomes double until https://github.com/elastic/elasticsearch-internal/issues/724
from employees | stats h = max(height.scaled_float);

h:double
2.1
;


maxOfManyLongs
from employees | stats l = max(salary_change.long);

l:long
14
;


maxOfManyInts
from employees | stats l = max(salary_change.int);

l:integer
14
;


maxOfManyDoubles
from employees | stats l = max(salary_change);

l:double
14.74
;


avgOfLong
from employees | stats l = avg(languages.long);

l:double
3.1222222222222222
;

avgOfInteger
from employees | stats l = avg(languages);

l:double
3.1222222222222222
;

avgOfShort
from employees | stats l = avg(languages.short);

l:double
3.1222222222222222
;

avgOfByte
from employees | stats l = avg(languages.byte);

l:double
3.1222222222222222
;

avgOfDouble
// tag::avg[]
FROM employees
| STATS AVG(height)
// end::avg[]
;

// tag::avg-result[]
AVG(height):double
1.7682
// end::avg-result[]
;

avgOfFloat
from employees | stats h = avg(height.float);

h:double
1.7681999909877777
;

avgOfHalfFloat
from employees | stats h = avg(height.half_float);

h:double
1.76818359375
;
avgOfScaledFloat
from employees | stats h = avg(height.scaled_float);

h:double
1.7682
;

countOfDouble
// tag::count[]
FROM employees
| STATS COUNT(height)
// end::count[]
;

// tag::count-result[]
COUNT(height):long
100
// end::count-result[]
;

sumOfLong
from employees | stats l = sum(languages.long);

l:long
281
;

sumOfInteger
// tag::sum[]
FROM employees
| STATS SUM(languages)
// end::sum[]
;

// tag::sum-result[]
SUM(languages):long
281
// end::sum-result[]
;

sumOfByte
from employees | stats l = sum(languages.byte);

l:long
281
;

sumOfShort
from employees | stats l = sum(languages.short);

l:long
281
;

sumOfDouble
from employees | stats h = sum(height);

h:double
176.82
;

sumOfFloat
from employees | stats h = sum(height.float);

h:double
176.81999909877777
;

sumOfHalfFloat
from employees | stats h = sum(height.half_float);

h:double
176.818359375
;

sumOfScaledFloat
from employees | stats h = sum(height.scaled_float);

h:double
176.82
;

groupWithMin
// declared to double check the tests below
from employees | stats m = min(height) by languages | sort languages;

m:d  | languages:i
1.42 | 1
1.42 | 2
1.44 | 3
1.52 | 4
1.5  | 5
1.41 | null
; 

IfDuplicateNamesLastOneWins
from employees | stats h = avg(height), h = min(height) by languages | sort languages;

h:d  | languages:i
1.42 | 1
1.42 | 2
1.44 | 3
1.52 | 4
1.5  | 5
1.41 | null
;

groupByAlias
from employees | rename languages as l | keep l, height | stats m = min(height) by l | sort l;

m:d  | l:i
1.42 | 1
1.42 | 2
1.44 | 3
1.52 | 4
1.5  | 5
1.41 | null
; 

IfDuplicateNamesGroupingHasPriority
from employees | stats languages = avg(height), languages = min(height) by languages | sort languages;

languages:i
1
2
3
4
5
null
;

byStringAndLong
FROM employees
| EVAL trunk_worked_seconds = avg_worked_seconds / 100000000 * 100000000
| STATS c = COUNT(gender) by gender, trunk_worked_seconds
| SORT c desc, gender, trunk_worked_seconds desc;

c:long | gender:keyword | trunk_worked_seconds:long
30     | M              | 300000000
27     | M              | 200000000
22     | F              | 300000000
11     | F              | 200000000
 0     | null           | 300000000
 0     | null           | 200000000
;

byStringAndLongWithAlias
FROM employees
| EVAL trunk_worked_seconds = avg_worked_seconds / 100000000 * 100000000
| RENAME  gender as g, trunk_worked_seconds as tws
| KEEP g, tws
| STATS c = count(g) by g, tws
| SORT c desc, g, tws desc;

c:long | g:keyword | tws:long
30     | M         | 300000000
27     | M         | 200000000
22     | F         | 300000000
11     | F         | 200000000
 0     | null      | 300000000
 0     | null      | 200000000
;

byStringAndString
from employees | eval hire_year_str = date_format("yyyy", hire_date) | stats c = count(gender) by gender, hire_year_str | sort c desc, gender, hire_year_str | where c >= 5;

c:long | gender:keyword | hire_year_str:keyword
8 | F | 1989
8 | M | 1987
8 | M | 1990
7 | M | 1986
6 | M | 1985
6 | M | 1988
5 | M | 1991
5 | M | 1992
;

byLongAndLong
FROM employees
| EVAL trunk_worked_seconds = avg_worked_seconds / 100000000 * 100000000
| STATS c = COUNT(languages.long) BY languages.long, trunk_worked_seconds
| SORT c DESC, languages.long, trunk_worked_seconds;

c:long         | languages.long:long | trunk_worked_seconds:long
15             |5                    |300000000
11             |2                    |300000000
10             |4                    |300000000
9              |3                    |200000000
8              |1                    |200000000
8              |2                    |200000000
8              |3                    |300000000
8              |4                    |200000000
7              |1                    |300000000
6              |5                    |200000000
0              |null                 |200000000
0              |null                 |300000000
;

byUnmentionedLongAndLong
FROM employees
| EVAL trunk_worked_seconds = avg_worked_seconds / 100000000 * 100000000
| STATS c = count(gender) by languages.long, trunk_worked_seconds
| SORT c desc, trunk_worked_seconds, languages.long;

c:long | languages.long:long | trunk_worked_seconds:long
13     |5                    |300000000           
10     |2                    |300000000           
9      |3                    |200000000           
9      |4                    |300000000           
8      |4                    |200000000           
8      |3                    |300000000           
7      |1                    |200000000           
6      |2                    |200000000           
6      |1                    |300000000           
6      |null                 |300000000           
4      |5                    |200000000           
4      |null                 |200000000
;

byUnmentionedIntAndLong
from employees | eval trunk_worked_seconds = avg_worked_seconds / 100000000 * 100000000 | stats c = count(gender) by languages, trunk_worked_seconds | sort c desc, languages, trunk_worked_seconds;

c:long | languages:integer | trunk_worked_seconds:long
13             |5              |300000000           
10             |2              |300000000           
9              |3              |200000000           
9              |4              |300000000           
8              |3              |300000000           
8              |4              |200000000           
7              |1              |200000000           
6              |1              |300000000           
6              |2              |200000000           
6              |null           |300000000           
4              |5              |200000000       
4              |null           |200000000           
;

byUnmentionedIntAndBoolean
from employees | stats c = count(gender) by languages, still_hired | sort c desc, languages desc;

c:long | languages:integer | still_hired:boolean
    11 |                 3 | false
    11 |                 2 | true
    10 |                 4 | false
     9 |                 5 | true
     8 |                 5 | false
     8 |                 1 | false
     7 |                 4 | true
     6 |              null | false
     6 |                 3 | true
     5 |                 2 | false
     5 |                 1 | true
     4 |              null | true
;

byUnmentionedIntAndBooleanFollowedByProjection
from employees | stats c = count(gender) by languages, still_hired | where languages > 3 | sort languages | keep languages;

languages:integer 
                4 
                4
                5
                5 
;

byTwoGroupReturnedInDifferentOrder
from employees | stats c = count(emp_no) by gender, languages | rename languages as l, gender as g | where l > 3 | keep g, l | sort g, l;

g:keyword  | l:integer
 F         | 4        
 F         | 5
 M         | 4        
 M         | 5
 null      | 4
 null      | 5
;

repetitiveAggregation#[skip:-8.11.99,reason:ReplaceDuplicateAggWithEval breaks bwc]
from employees | stats m1 = max(salary), m2 = min(salary), m3 = min(salary), m4 = max(salary);

m1:i | m2:i | m3:i | m4:i
74999| 25324| 25324| 74999
;


byDateAndKeywordAndInt
from employees | eval d = date_trunc(1 year, hire_date) | stats c = count(emp_no) by d, gender, languages | sort c desc, d, languages desc, gender desc | limit 10;

c:long |           d:date         | gender:keyword | languages:integer
     3 | 1986-01-01T00:00:00.000Z | M              | 2
     3 | 1987-01-01T00:00:00.000Z | M              | 2
     2 | 1985-01-01T00:00:00.000Z | M              | 5
     2 | 1985-01-01T00:00:00.000Z | M              | 3
     2 | 1986-01-01T00:00:00.000Z | M              | 5
     2 | 1986-01-01T00:00:00.000Z | M              | 4
     2 | 1987-01-01T00:00:00.000Z | null           | 5
     2 | 1987-01-01T00:00:00.000Z | F              | 5
     2 | 1987-01-01T00:00:00.000Z | M              | 3
     2 | 1987-01-01T00:00:00.000Z | M              | 1
;

byDateAndKeywordAndIntWithAlias
from employees | eval d = date_trunc(1 year, hire_date) | rename gender as g, languages as l, emp_no as e | keep d, g, l, e | stats c = count(e) by d, g, l | sort c desc, d, l desc, g desc | limit 10;

c:long |           d:date         | g:keyword | l:integer
     3 | 1986-01-01T00:00:00.000Z | M         | 2
     3 | 1987-01-01T00:00:00.000Z | M         | 2
     2 | 1985-01-01T00:00:00.000Z | M         | 5
     2 | 1985-01-01T00:00:00.000Z | M         | 3
     2 | 1986-01-01T00:00:00.000Z | M         | 5
     2 | 1986-01-01T00:00:00.000Z | M         | 4
     2 | 1987-01-01T00:00:00.000Z | null      | 5
     2 | 1987-01-01T00:00:00.000Z | F         | 5
     2 | 1987-01-01T00:00:00.000Z | M         | 3
     2 | 1987-01-01T00:00:00.000Z | M         | 1
;

byDoubleAndBoolean
from employees | stats c = count(gender) by height, still_hired | sort c desc, height | limit 10;

c:long | height:double | still_hired:boolean
4 | 1.52 | true
4 | 1.77 | true
3 | 1.83 | false
3 | 2.1  | true
2 | 1.44 | true
2 | 1.53 | false
2 | 1.55 | false
2 | 1.57 | true
2 | 1.59 | false
2 | 1.61 | false
;

byMvBoolean
from employees | stats min(salary), max(salary) by is_rehired | sort is_rehired;

min(salary):integer | max(salary):integer | is_rehired:boolean
25324               | 74970               | false
25324               | 74999               | true
27215               | 66174               | null
;

byMvInt
from employees | stats min(salary), max(salary) by salary_change.int | sort salary_change.int desc | limit 5;

min(salary):integer | max(salary):integer | salary_change.int:integer
26436               | 74970               | null
25324               | 73578               | 14
36174               | 68547               | 13
25324               | 69904               | 12
28336               | 56760               | 11
;

aggsWithoutGroupingCount
from employees | stats count(salary);

count(salary):l
100
;

aggsWithoutGroupingMinMax
from employees | stats min(salary), max(salary), c = count(salary);

min(salary):i | max(salary):i | c:l
25324         | 74999         | 100
;

statsWithLiterals
from employees | limit 10 | eval x = 1 | stats c = count(x);

c:l
10
;

countStar
from employees | stats count=count(*) | sort count desc | limit 0;

count:l
;

countAllGrouped
from employees | stats c = count(*) by languages | rename languages as l | sort l DESC;

c:l | l:i
10  |null
21  |5 
18  |4
17  |3
19  |2
15  |1
;

countAllAndOtherStatGrouped
from employees | stats c = count(*), min = min(emp_no) by languages | sort languages;

c:l | min:i    | languages:i
15  | 10005    | 1 
19  | 10001    | 2
17  | 10006    | 3
18  | 10003    | 4
21  | 10002    | 5
10  | 10020    | null
;

countAllWithEval
from employees | rename languages as l | stats min = min(salary) by l | eval x = min + 1 | stats ca = count(*), cx = count(x) by l | sort l; 

ca:l | cx:l | l:i
1    | 1    | 1 
1    | 1    | 2
1    | 1    | 3
1    | 1    | 4
1    | 1    | 5
1    | 1    | null
;

aggsWithoutStats
from employees | stats by gender | sort gender;

gender:keyword
F
M
null
;

countFieldNoGrouping
from employees | where emp_no < 10050 | stats c = count(salary);

c:l
49
;

countFieldWithRenamingNoGrouping
from employees | rename emp_no as e, salary as s | where e < 10050 | stats c = count(s);

c:l
49
;


countFieldWithAliasNoGrouping
from employees | eval s = salary | rename s as sr | eval hidden_s = sr | rename emp_no as e | where e < 10050 | stats c = count(hidden_s);

c:l
49
;

countFieldWithGrouping
from employees | rename languages as l | where emp_no < 10050 | stats c = count(emp_no) by l | sort l;

c:l | l:i 
9  | 1   
7  | 2   
6  | 3   
9  | 4   
8  | 5   
10 | null
;

countFieldWithAliasWithGrouping
from employees | rename languages as l | eval e = emp_no | where emp_no < 10050 | stats c = count(e) by l | sort l;

c:l | l:i 
9  | 1   
7  | 2   
6  | 3   
9  | 4   
8  | 5   
10 | null
;         

countEvalExpNoGrouping
from employees | eval e = case(emp_no < 10050, emp_no, null) | stats c = count(e);

c:l 
49  
;         

countEvalExpWithGrouping
from employees | rename languages as l | eval e = case(emp_no < 10050, emp_no, null) | stats c = count(e) by l | sort l;

c:l | l:i 
9   | 1   
7   | 2   
6   | 3   
9   | 4   
8   | 5   
10  | null
;         

countAllOnOrdinalField
from employees | stats ca = count() by gender | sort gender;

ca:l|gender:s
33  |F
57  |M
10  |null
;

countFieldOnOrdinalField
from employees | stats ca = count(gender) by gender | sort gender;

ca:l|gender:s
33  |F
57  |M
0   |null
;


countFieldVsAll
from employees | stats ca = count(), cn = count(null), cf = count(gender) by gender | sort gender;

ca:l|cn:l|cf:l|gender:s
33  |33  |33  |F
57  |57  |57  |M
10  |10  |0   |null
;

countMultiValue
from employees | where emp_no == 10010 | stats c = count(job_positions) by job_positions;

c:l |  job_positions:s  
4   |Architect        
4   |Purchase Manager 
4   |Reporting Analyst
4   |Tech Lead    
;

duplicateAggregationsWithoutGrouping#[skip:-8.11.99]
from employees | eval x = salary | stats c = count(), m = min(x), m1 = min(salary), c1 = count(1);

c:l | m:i | m1:i | c1:l
100 | 25324 | 25324  | 100
;

duplicateAggregationsWithGrouping#[skip:-8.11.99]
from employees | eval x = salary | stats c = count(), m = min(x), m1 = min(salary), c1 = count(1) by gender | sort gender;

c:l| m:i   | m1:i  | c1:l| gender:s
33 | 25976 | 25976 | 33  | F
57 | 25945 | 25945 | 57  | M
10 | 25324 | 25324 | 10  | null
;


twoCountStarInStats#[skip:-8.11.99]
row x = 1 | stats  a = count(*), b = count(*) | stats  c = count(*);

c:long
1
;


twoCountStarInStatsOnRealData-Ignore
from employees | stats  a = count(*), b = count(*) | stats  c = count(*);

c:long
1
;


twoStatsSameExp#[skip:-8.11.99]
row x = 1 | stats  a = max(x), b = max(x) | stats  c = max(a);

c:integer
1
;


twoCountStarByXInStats#[skip:-8.11.99]
row x = 1, y = 2, z = 3 | stats  a = count(*), b = count(*) by x | stats  c = count(*);

c:long
1
;


twoCountStarPlusStatsBy#[skip:-8.11.99]
row x = 1, y = 2, z = 3 | stats  a = count(*), b = count(*) | stats  c = count(*) by a;

c:long | a:long
1      | 1
;


twoCountStarByPlusStatsBy#[skip:-8.11.99]
row x = 1, y = 2, z = 3 | stats  a = count(*), b = count(*) by x | stats  c = count(*) by a;

c:long | a:long
1      | 1
;

docsGettingStartedStats
// tag::gs-stats[]
FROM sample_data
| STATS median_duration = MEDIAN(event_duration)
// end::gs-stats[]
;

median_duration:double
2764889.0
;

docsGettingStartedTwoStats
// tag::gs-two-stats[]
FROM sample_data
| STATS median_duration = MEDIAN(event_duration), max_duration = MAX(event_duration)
// end::gs-two-stats[]
;

median_duration:double | max_duration:long
2764889.0      |8268153   
;

docsGettingStartedStatsBy
// tag::gs-stats-by[]
FROM sample_data
| STATS median_duration = MEDIAN(event_duration) BY client_ip
// end::gs-stats-by[]
| LIMIT 0
;

median_duration:double | client_ip:ip
;

fieldEscaping#[skip:-8.12.99, reason:Fixed bug in 8.13 of removing the leading/trailing backquotes of an identifier]
FROM sample_data
| stats count(`event_duration`) |  keep `count(``event_duration``)`
;

count(`event_duration`):l
7
;

docsStats
// tag::stats[]
FROM employees
| STATS count = COUNT(emp_no) BY languages
| SORT languages
// end::stats[]
;

// tag::stats-result[]
    count:long | languages:integer
15             |1
19             |2
17             |3
18             |4
21             |5
10             |null
// end::stats-result[]
;

docsStatsWithoutBy
// tag::statsWithoutBy[]
FROM employees
| STATS avg_lang = AVG(languages)
// end::statsWithoutBy[]
;

// tag::statsWithoutBy-result[]
avg_lang:double
3.1222222222222222
// end::statsWithoutBy-result[]
;

docsStatsMultiple
// tag::statsCalcMultipleValues[]
FROM employees
| STATS avg_lang = AVG(languages), max_lang = MAX(languages)
// end::statsCalcMultipleValues[]
;

// tag::statsCalcMultipleValues-result[]
avg_lang:double | max_lang:integer
3.1222222222222222|5
// end::statsCalcMultipleValues-result[]
;

docsStatsGroupByMultipleValues
// tag::statsGroupByMultipleValues[]
FROM employees
| EVAL hired = DATE_FORMAT("YYYY", hire_date)
| STATS avg_salary = AVG(salary) BY hired, languages.long
| EVAL avg_salary = ROUND(avg_salary)
| SORT hired, languages.long
// end::statsGroupByMultipleValues[]
| LIMIT 4
;

hired:keyword |languages.long:long | avg_salary:double
1985           |1              |54668.0        
1985           |3              |47723.0        
1985           |4              |44817.0        
1985           |5              |47720.0  
;

docsStatsUnnamedColumn
// tag::statsUnnamedColumn[]
FROM employees
| STATS AVG(salary)
// end::statsUnnamedColumn[]
;

// tag::statsUnnamedColumn-result[]
AVG(salary):double
48248.55
// end::statsUnnamedColumn-result[]
;

docsStatsUnnamedColumnEval
// tag::statsUnnamedColumnEval[]
FROM employees
| STATS AVG(salary)
| EVAL avg_salary_rounded = ROUND(`AVG(salary)`)
// end::statsUnnamedColumnEval[]
;

// tag::statsUnnamedColumnEval-result[]
AVG(salary):double | avg_salary_rounded:double
48248.55           | 48249.0
// end::statsUnnamedColumnEval-result[]
;

nestedExpressionNoGrouping#[skip:-8.12.99,reason:supported in 8.13+]
FROM employees
| STATS s = SUM(emp_no + 3), c = COUNT(emp_no)
;

s: long | c: long
1005350 | 100
;

nestedExpressionInSurrogateAgg#[skip:-8.12.99,reason:supported in 8.13+]
FROM employees
| STATS a = AVG(emp_no % 5), s = SUM(emp_no % 5), c = COUNT(emp_no % 5)
;

a:double | s:long | c:long
2.0      | 200    | 100
;

nestedExpressionInGroupingWithAlias#[skip:-8.12.99,reason:supported in 8.13+]
FROM employees
| STATS s = SUM(emp_no % 5), c = COUNT(emp_no % 5) BY l = languages + 20
| SORT l
;

s:long | c:long | l : i
39     | 15     | 21  
36     | 19     | 22  
30     | 17     | 23  
32     | 18     | 24  
43     | 21     | 25  
20     | 10     | null
;

nestedMultiExpressionInGroupingsAndAggs#[skip:-8.12.99,reason:supported in 8.13+]
FROM employees 
| EVAL sal = salary + 10000 
| STATS sum(sal), sum(salary + 10000) BY left(first_name, 1), concat(gender,   to_string(languages))
| SORT `left(first_name, 1)`, `concat(gender,   to_string(languages))`
| LIMIT 5
;

sum(sal):l | sum(salary + 10000):l | left(first_name, 1):s  | concat(gender,   to_string(languages)):s
54307      | 54307                  |  A                    | F2
70335      | 70335                  |  A                    | F3
76817      | 76817                  |  A                    | F5
123675     | 123675                 |  A                    | M3
43370      | 43370                  |  B                    | F2
;

nestedExpressionMultipleParams#[skip:-8.12.99,reason:supported in 8.13+]
FROM employees
| STATS p = percentile(emp_no + 10, 50), m = median(emp_no + 10) BY languages
| SORT languages
;

p:double     | m:double      | languages:integer
10053.0      | 10053.0       | 1
10069.0      | 10069.0       | 2
10068.0      | 10068.0       | 3
10060.5      | 10060.5       | 4
10076.0      | 10076.0       | 5
10034.5      | 10034.5       | null
;

groupByNull#[skip:-8.12.99,reason:bug fixed in 8.13+]
ROW a = 1, c = null
| STATS COUNT(a) BY c;

COUNT(a):long | c:null
            1 | null
;

groupByNullAndString#[skip:-8.12.99,reason:bug fixed in 8.13+]
ROW a = 1, b = "foo", c = null
| STATS COUNT(a) BY c, b;

COUNT(a):long | c:null | b:keyword
            1 | null   | foo
;

groupByStringAndNull#[skip:-8.12.99,reason:bug fixed in 8.13+]
ROW a = 1, b = "foo", c = null
| STATS COUNT(a) BY b, c;

COUNT(a):long | b:keyword | c:null
            1 | foo       | null
;

countNull#[skip:-8.12.99,reason:bug fixed in 8.13+]
ROW a = 1, c = null
| STATS COUNT(c) BY a;

COUNT(c):long | a:integer
            0 | 1
;

countDistinctNull#[skip:-8.99.99,reason:not yet fixed]
ROW a = 1, c = null
| STATS COUNT_DISTINCT(c) BY a;

COUNT(c):long | a:integer
            0 | 1
;


countVersion#[skip:-8.12.99,reason:bug fixed in 8.13+]
from apps | stats c = count(version), cd = count_distinct(version);

c:long | cd:long
12     | 9
;


docsStatsAvgNestedExpression#[skip:-8.12.99,reason:supported in 8.13+]
// tag::docsStatsAvgNestedExpression[]
FROM employees
| STATS avg_salary_change = AVG(MV_AVG(salary_change))
// end::docsStatsAvgNestedExpression[]
;

// tag::docsStatsAvgNestedExpression-result[]
avg_salary_change:double
1.3904535864978902
// end::docsStatsAvgNestedExpression-result[]
;

docsStatsByExpression#[skip:-8.12.99,reason:supported in 8.13+]
// tag::docsStatsByExpression[]
FROM employees
| STATS my_count = COUNT() BY LEFT(last_name, 1)
| SORT `LEFT(last_name, 1)`
// end::docsStatsByExpression[]
;

// tag::docsStatsByExpression-result[]
my_count:long    |LEFT(last_name, 1):keyword
2              |A                 
11             |B                 
5              |C                 
5              |D                 
2              |E                 
4              |F                 
4              |G                 
6              |H                 
2              |J                 
3              |K                 
5              |L                 
12             |M                 
4              |N                 
1              |O                 
7              |P                 
5              |R                 
13             |S                 
4              |T                 
2              |W                 
3              |Z
// end::docsStatsByExpression-result[]
;

docsStatsMaxNestedExpression#[skip:-8.12.99,reason:supported in 8.13+]
// tag::docsStatsMaxNestedExpression[]
FROM employees
| STATS max_avg_salary_change = MAX(MV_AVG(salary_change))
// end::docsStatsMaxNestedExpression[]
;

// tag::docsStatsMaxNestedExpression-result[]
max_avg_salary_change:double
13.75
// end::docsStatsMaxNestedExpression-result[]
;

docsStatsMinNestedExpression#[skip:-8.12.99,reason:supported in 8.13+]
// tag::docsStatsMinNestedExpression[]
FROM employees
| STATS min_avg_salary_change = MIN(MV_AVG(salary_change))
// end::docsStatsMinNestedExpression[]
;

// tag::docsStatsMinNestedExpression-result[]
min_avg_salary_change:double
-8.46
// end::docsStatsMinNestedExpression-result[]
;

docsStatsSumNestedExpression#[skip:-8.12.99,reason:supported in 8.13+]
// tag::docsStatsSumNestedExpression[]
FROM employees
| STATS total_salary_changes = SUM(MV_MAX(salary_change))
// end::docsStatsSumNestedExpression[]
;

// tag::docsStatsSumNestedExpression-result[]
total_salary_changes:double
446.75
// end::docsStatsSumNestedExpression-result[]
;

docsCountWithExpression#[skip:-8.12.99,reason:supported in 8.13+]
// tag::docsCountWithExpression[]
ROW words="foo;bar;baz;qux;quux;foo"
| STATS word_count = COUNT(SPLIT(words, ";"))
// end::docsCountWithExpression[]
;

// tag::docsCountWithExpression-result[]
word_count:long
6
// end::docsCountWithExpression-result[]
;

countMultiValuesRow
ROW keyword_field = ["foo", "bar"], int_field = [1, 2, 3] | STATS ck = COUNT(keyword_field), ci = COUNT(int_field), c = COUNT(*);

ck:l | ci:l | c:l 
2    | 3    | 1
;

countSource
FROM employees | 
STATS ck = COUNT(job_positions), 
      cb = COUNT(is_rehired), 
      cd = COUNT(salary_change), 
      ci = COUNT(salary_change.int), 
      c = COUNT(*), 
      csv = COUNT(emp_no);

ck:l | cb:l | cd:l | ci:l | c:l | csv:l 
221  | 204  | 183  | 183  | 100 | 100
<<<<<<< HEAD
=======
;

nestedAggsNoGrouping#[skip:-8.12.99,reason:supported in 8.13+]
FROM employees
| STATS x = AVG(salary) / 2 + MAX(salary), a = AVG(salary), m = MAX(salary)
;

x:d       | a:d      | m:i
99123.275 | 48248.55 |74999
;

nestedAggsWithGrouping#[skip:-8.12.99,reason:supported in 8.13+]
FROM employees
| STATS x = ROUND(AVG(salary % 3)) + MAX(emp_no), y = MIN(emp_no / 3) + 10 - MEDIAN(salary) by z = languages % 2
| SORT z
;

x:d   | y:d       | z:i
10101 | -41474.0  | 0
10098 | -45391.0  | 1
10030 | -44714.5  | null
;

nestedAggsWithScalars#[skip:-8.12.99,reason:supported in 8.13+]
FROM employees
| STATS x = CONCAT(TO_STRING(ROUND(AVG(salary % 3))), TO_STRING(MAX(emp_no))), 
        y = ROUND((MIN(emp_no / 3) + PI() - MEDIAN(salary))/E()) 
        BY z = languages % 2
| SORT z
;

x:s        | y:d        | z:i
1.010100   | -15260.0   | 0
1.010097   | -16701.0   | 1
1.010029   | -16452.0   | null
;

nestedAggsOverGroupingWithAlias#[skip:-8.12.99,reason:supported in 8.13]
FROM employees
| STATS e = max(languages) + 1 by l = languages
| SORT l
| LIMIT 3
;

e:i | l:i
2   | 1
3   | 2
4   | 3
>>>>>>> ff0f83f5
;<|MERGE_RESOLUTION|>--- conflicted
+++ resolved
@@ -1111,8 +1111,6 @@
 
 ck:l | cb:l | cd:l | ci:l | c:l | csv:l 
 221  | 204  | 183  | 183  | 100 | 100
-<<<<<<< HEAD
-=======
 ;
 
 nestedAggsNoGrouping#[skip:-8.12.99,reason:supported in 8.13+]
@@ -1161,5 +1159,4 @@
 2   | 1
 3   | 2
 4   | 3
->>>>>>> ff0f83f5
 ;