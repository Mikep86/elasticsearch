/*
 * Copyright Elasticsearch B.V. and/or licensed to Elasticsearch B.V. under one
 * or more contributor license agreements. Licensed under the Elastic License
 * 2.0; you may not use this file except in compliance with the Elastic License
 * 2.0.
 */

package org.elasticsearch.xpack.deprecation;

import org.elasticsearch.cluster.ClusterState;
import org.elasticsearch.cluster.metadata.ComponentTemplate;
import org.elasticsearch.cluster.metadata.ComposableIndexTemplate;
import org.elasticsearch.cluster.metadata.Template;
import org.elasticsearch.common.xcontent.XContentHelper;
import org.elasticsearch.index.mapper.SourceFieldMapper;
import org.elasticsearch.xpack.core.deprecation.DeprecationIssue;

import java.util.ArrayList;
import java.util.HashMap;
import java.util.List;
import java.util.Map;
import java.util.Objects;
import java.util.function.Function;

import static org.elasticsearch.xpack.deprecation.LegacyTiersDetection.DEPRECATION_COMMON_DETAIL;
import static org.elasticsearch.xpack.deprecation.LegacyTiersDetection.DEPRECATION_HELP_URL;
import static org.elasticsearch.xpack.deprecation.LegacyTiersDetection.DEPRECATION_MESSAGE;

/**
 * Checks the index and component templates for deprecation warnings.
 */
public class TemplateDeprecationChecker implements ResourceDeprecationChecker {

    public static final String NAME = "templates";
    private final List<Function<ComposableIndexTemplate, DeprecationIssue>> indexTemplateChecks = List.of(
        this::checkLegacyTiersInIndexTemplate
    );
    private final List<Function<ComponentTemplate, DeprecationIssue>> componentTemplateChecks = List.of(
        this::checkSourceModeInComponentTemplates,
        this::checkLegacyTiersInComponentTemplates
    );

    /**
     * @param clusterState The cluster state provided for the checker
     * @param request not used yet in these checks
     * @param precomputedData not used yet in these checks
     * @return the name of the data streams that have violated the checks with their respective warnings.
     */
    @Override
<<<<<<< HEAD
    public Map<String, List<DeprecationIssue>> check(ClusterState clusterState, DeprecationInfoAction.Request request) {
        var indexTemplates = clusterState.metadata().getProject().templatesV2().entrySet();
        var componentTemplates = clusterState.metadata().getProject().componentTemplates().entrySet();
=======
    public Map<String, List<DeprecationIssue>> check(
        ClusterState clusterState,
        DeprecationInfoAction.Request request,
        TransportDeprecationInfoAction.PrecomputedData precomputedData
    ) {
        return check(clusterState);
    }

    /**
     * @param clusterState The cluster state provided for the checker
     * @return the name of the data streams that have violated the checks with their respective warnings.
     */
    Map<String, List<DeprecationIssue>> check(ClusterState clusterState) {
        var indexTemplates = clusterState.metadata().templatesV2().entrySet();
        var componentTemplates = clusterState.metadata().componentTemplates().entrySet();
>>>>>>> 0c667ecd
        if (indexTemplates.isEmpty() && componentTemplates.isEmpty()) {
            return Map.of();
        }
        Map<String, List<DeprecationIssue>> issues = new HashMap<>();
        for (Map.Entry<String, ComposableIndexTemplate> entry : indexTemplates) {
            String name = entry.getKey();
            ComposableIndexTemplate template = entry.getValue();

            List<DeprecationIssue> issuesForSingleIndexTemplate = indexTemplateChecks.stream()
                .map(c -> c.apply(template))
                .filter(Objects::nonNull)
                .toList();
            if (issuesForSingleIndexTemplate.isEmpty() == false) {
                issues.computeIfAbsent(name, ignored -> new ArrayList<>()).addAll(issuesForSingleIndexTemplate);
            }
        }
        for (Map.Entry<String, ComponentTemplate> entry : componentTemplates) {
            String name = entry.getKey();
            ComponentTemplate template = entry.getValue();

            List<DeprecationIssue> issuesForSingleIndexTemplate = componentTemplateChecks.stream()
                .map(c -> c.apply(template))
                .filter(Objects::nonNull)
                .toList();
            if (issuesForSingleIndexTemplate.isEmpty() == false) {
                issues.computeIfAbsent(name, ignored -> new ArrayList<>()).addAll(issuesForSingleIndexTemplate);
            }
        }
        return issues.isEmpty() ? Map.of() : issues;
    }

    private DeprecationIssue checkLegacyTiersInIndexTemplate(ComposableIndexTemplate composableIndexTemplate) {
        Template template = composableIndexTemplate.template();
        if (template != null) {
            List<String> deprecatedSettings = LegacyTiersDetection.getDeprecatedFilteredAllocationSettings(template.settings());
            if (deprecatedSettings.isEmpty()) {
                return null;
            }
            return new DeprecationIssue(
                DeprecationIssue.Level.WARNING,
                DEPRECATION_MESSAGE,
                DEPRECATION_HELP_URL,
                "One or more of your index templates is configured with 'index.routing.allocation.*.data' settings. "
                    + DEPRECATION_COMMON_DETAIL,
                false,
                DeprecationIssue.createMetaMapForRemovableSettings(deprecatedSettings)
            );
        }
        return null;
    }

    private DeprecationIssue checkSourceModeInComponentTemplates(ComponentTemplate template) {
        if (template.template().mappings() != null) {
            var sourceAsMap = (Map<?, ?>) XContentHelper.convertToMap(template.template().mappings().uncompressed(), true).v2().get("_doc");
            if (sourceAsMap != null) {
                Object source = sourceAsMap.get("_source");
                if (source instanceof Map<?, ?> sourceMap) {
                    if (sourceMap.containsKey("mode")) {
                        return new DeprecationIssue(
                            DeprecationIssue.Level.CRITICAL,
                            SourceFieldMapper.DEPRECATION_WARNING,
                            "https://github.com/elastic/elasticsearch/pull/117172",
                            null,
                            false,
                            null
                        );
                    }
                }
            }
        }
        return null;
    }

    private DeprecationIssue checkLegacyTiersInComponentTemplates(ComponentTemplate componentTemplate) {
        Template template = componentTemplate.template();
        List<String> deprecatedSettings = LegacyTiersDetection.getDeprecatedFilteredAllocationSettings(template.settings());
        if (deprecatedSettings.isEmpty()) {
            return null;
        }
        return new DeprecationIssue(
            DeprecationIssue.Level.WARNING,
            DEPRECATION_MESSAGE,
            DEPRECATION_HELP_URL,
            "One or more of your component templates is configured with 'index.routing.allocation.*.data' settings. "
                + DEPRECATION_COMMON_DETAIL,
            false,
            DeprecationIssue.createMetaMapForRemovableSettings(deprecatedSettings)
        );
    }

    @Override
    public String getName() {
        return NAME;
    }
}<|MERGE_RESOLUTION|>--- conflicted
+++ resolved
@@ -47,11 +47,6 @@
      * @return the name of the data streams that have violated the checks with their respective warnings.
      */
     @Override
-<<<<<<< HEAD
-    public Map<String, List<DeprecationIssue>> check(ClusterState clusterState, DeprecationInfoAction.Request request) {
-        var indexTemplates = clusterState.metadata().getProject().templatesV2().entrySet();
-        var componentTemplates = clusterState.metadata().getProject().componentTemplates().entrySet();
-=======
     public Map<String, List<DeprecationIssue>> check(
         ClusterState clusterState,
         DeprecationInfoAction.Request request,
@@ -65,9 +60,8 @@
      * @return the name of the data streams that have violated the checks with their respective warnings.
      */
     Map<String, List<DeprecationIssue>> check(ClusterState clusterState) {
-        var indexTemplates = clusterState.metadata().templatesV2().entrySet();
-        var componentTemplates = clusterState.metadata().componentTemplates().entrySet();
->>>>>>> 0c667ecd
+        var indexTemplates = clusterState.metadata().getProject().templatesV2().entrySet();
+        var componentTemplates = clusterState.metadata().getProject().componentTemplates().entrySet();
         if (indexTemplates.isEmpty() && componentTemplates.isEmpty()) {
             return Map.of();
         }
