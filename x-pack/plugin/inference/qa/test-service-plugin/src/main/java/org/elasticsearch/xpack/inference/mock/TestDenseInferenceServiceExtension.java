--- conflicted
+++ resolved
@@ -164,30 +164,17 @@
             }
         }
 
-<<<<<<< HEAD
-        private InferenceTextEmbeddingFloatResults makeResults(List<String> input, ServiceSettings serviceSettings) {
-            List<InferenceTextEmbeddingFloatResults.InferenceFloatEmbedding> embeddings = new ArrayList<>();
+        private TextEmbeddingFloatResults makeResults(List<String> input, ServiceSettings serviceSettings) {
+            List<TextEmbeddingFloatResults.Embedding> embeddings = new ArrayList<>();
             for (String inputString : input) {
                 List<Float> floatEmbeddings = generateEmbedding(inputString, serviceSettings.dimensions(), serviceSettings.elementType());
-                embeddings.add(InferenceTextEmbeddingFloatResults.InferenceFloatEmbedding.of(floatEmbeddings));
-=======
-        private TextEmbeddingFloatResults makeResults(List<String> input, int dimensions) {
-            List<TextEmbeddingFloatResults.Embedding> embeddings = new ArrayList<>();
-            for (String inputString : input) {
-                List<Float> floatEmbeddings = generateEmbedding(inputString, dimensions);
                 embeddings.add(TextEmbeddingFloatResults.Embedding.of(floatEmbeddings));
->>>>>>> 73269285
             }
             return new TextEmbeddingFloatResults(embeddings);
         }
 
-<<<<<<< HEAD
         private List<ChunkedInference> makeChunkedResults(List<String> input, ServiceSettings serviceSettings) {
-            InferenceTextEmbeddingFloatResults nonChunkedResults = makeResults(input, serviceSettings);
-=======
-        private List<ChunkedInference> makeChunkedResults(List<String> input, int dimensions) {
-            TextEmbeddingFloatResults nonChunkedResults = makeResults(input, dimensions);
->>>>>>> 73269285
+            TextEmbeddingFloatResults nonChunkedResults = makeResults(input, serviceSettings);
 
             var results = new ArrayList<ChunkedInference>();
             for (int i = 0; i < input.size(); i++) {
