/*
 * Copyright Elasticsearch B.V. and/or licensed to Elasticsearch B.V. under one
 * or more contributor license agreements. Licensed under the Elastic License
 * 2.0; you may not use this file except in compliance with the Elastic License
 * 2.0.
 */

package org.elasticsearch.xpack.inference.highlight;

import org.apache.lucene.analysis.standard.StandardAnalyzer;
import org.apache.lucene.index.DirectoryReader;
import org.apache.lucene.index.IndexWriterConfig;
import org.apache.lucene.search.IndexSearcher;
import org.apache.lucene.search.Sort;
import org.apache.lucene.search.TopDocs;
import org.apache.lucene.search.join.ScoreMode;
import org.apache.lucene.store.Directory;
import org.apache.lucene.tests.index.RandomIndexWriter;
import org.apache.lucene.util.BytesRef;
import org.elasticsearch.action.OriginalIndices;
import org.elasticsearch.action.search.SearchRequest;
import org.elasticsearch.common.bytes.BytesArray;
import org.elasticsearch.common.bytes.BytesReference;
import org.elasticsearch.common.io.Streams;
import org.elasticsearch.common.lucene.search.Queries;
import org.elasticsearch.common.settings.Settings;
import org.elasticsearch.common.xcontent.XContentHelper;
import org.elasticsearch.index.IndexVersion;
import org.elasticsearch.index.mapper.MapperService;
import org.elasticsearch.index.mapper.MapperServiceTestCase;
import org.elasticsearch.index.mapper.SourceToParse;
import org.elasticsearch.index.query.NestedQueryBuilder;
import org.elasticsearch.index.query.QueryBuilder;
import org.elasticsearch.index.shard.ShardId;
import org.elasticsearch.plugins.Plugin;
import org.elasticsearch.search.SearchHit;
import org.elasticsearch.search.builder.SearchSourceBuilder;
import org.elasticsearch.search.fetch.FetchContext;
import org.elasticsearch.search.fetch.FetchSubPhase;
import org.elasticsearch.search.fetch.subphase.highlight.FieldHighlightContext;
import org.elasticsearch.search.fetch.subphase.highlight.HighlightBuilder;
import org.elasticsearch.search.fetch.subphase.highlight.SearchHighlightContext;
import org.elasticsearch.search.internal.AliasFilter;
import org.elasticsearch.search.internal.ShardSearchRequest;
import org.elasticsearch.search.lookup.Source;
import org.elasticsearch.search.rank.RankDoc;
import org.elasticsearch.search.vectors.KnnVectorQueryBuilder;
import org.elasticsearch.xcontent.XContentType;
import org.elasticsearch.xpack.core.ml.search.SparseVectorQueryBuilder;
import org.elasticsearch.xpack.core.ml.search.WeightedToken;
import org.elasticsearch.xpack.inference.InferencePlugin;
import org.elasticsearch.xpack.inference.mapper.SemanticTextFieldMapper;
import org.junit.Before;
import org.mockito.Mockito;

import java.io.IOException;
import java.util.ArrayList;
import java.util.Arrays;
import java.util.Collection;
import java.util.Collections;
import java.util.HashMap;
import java.util.List;
import java.util.Map;
import java.util.zip.GZIPInputStream;

import static org.hamcrest.CoreMatchers.equalTo;
import static org.mockito.Mockito.mock;

public class SemanticTextHighlighterTests extends MapperServiceTestCase {
    private static final String SEMANTIC_FIELD_E5 = "body-e5";
    private static final String SEMANTIC_FIELD_ELSER = "body-elser";

    private Map<String, Object> queries;

    @Override
    protected Collection<? extends Plugin> getPlugins() {
        return List.of(new InferencePlugin(Settings.EMPTY));
    }

    @Override
    @Before
    public void setUp() throws Exception {
        super.setUp();
        var input = Streams.readFully(SemanticTextHighlighterTests.class.getResourceAsStream("queries.json"));
        this.queries = XContentHelper.convertToMap(input, false, XContentType.JSON).v2();
    }

<<<<<<< HEAD
    @AwaitsFix(bugUrl = "http://fake.url")
=======
    @SuppressWarnings("unchecked")
>>>>>>> 1e76873c
    public void testDenseVector() throws Exception {
        var mapperService = createDefaultMapperService();
        Map<String, Object> queryMap = (Map<String, Object>) queries.get("dense_vector_1");
        float[] vector = readDenseVector(queryMap.get("embeddings"));
        var fieldType = (SemanticTextFieldMapper.SemanticTextFieldType) mapperService.mappingLookup().getFieldType(SEMANTIC_FIELD_E5);
        KnnVectorQueryBuilder knnQuery = new KnnVectorQueryBuilder(fieldType.getEmbeddingsField().fullPath(), vector, 10, 10, null);
        NestedQueryBuilder nestedQueryBuilder = new NestedQueryBuilder(fieldType.getChunksField().fullPath(), knnQuery, ScoreMode.Max);
        var shardRequest = createShardSearchRequest(nestedQueryBuilder);
        var sourceToParse = new SourceToParse("0", readSampleDoc("sample-doc.json.gz"), XContentType.JSON);

        String[] expectedScorePassages = ((List<String>) queryMap.get("expected_by_score")).toArray(String[]::new);
        for (int i = 0; i < expectedScorePassages.length; i++) {
            assertHighlightOneDoc(
                mapperService,
                shardRequest,
                sourceToParse,
                SEMANTIC_FIELD_E5,
                i + 1,
                HighlightBuilder.Order.SCORE,
                Arrays.copyOfRange(expectedScorePassages, 0, i + 1)
            );
        }

        String[] expectedOffsetPassages = ((List<String>) queryMap.get("expected_by_offset")).toArray(String[]::new);
        assertHighlightOneDoc(
            mapperService,
            shardRequest,
            sourceToParse,
            SEMANTIC_FIELD_E5,
            expectedOffsetPassages.length,
            HighlightBuilder.Order.NONE,
            expectedOffsetPassages
        );
    }

    @SuppressWarnings("unchecked")
    public void testSparseVector() throws Exception {
        var mapperService = createDefaultMapperService();
        Map<String, Object> queryMap = (Map<String, Object>) queries.get("sparse_vector_1");
        List<WeightedToken> tokens = readSparseVector(queryMap.get("embeddings"));
        var fieldType = (SemanticTextFieldMapper.SemanticTextFieldType) mapperService.mappingLookup().getFieldType(SEMANTIC_FIELD_ELSER);
        SparseVectorQueryBuilder sparseQuery = new SparseVectorQueryBuilder(
            fieldType.getEmbeddingsField().fullPath(),
            tokens,
            null,
            null,
            null,
            null
        );
        NestedQueryBuilder nestedQueryBuilder = new NestedQueryBuilder(fieldType.getChunksField().fullPath(), sparseQuery, ScoreMode.Max);
        var shardRequest = createShardSearchRequest(nestedQueryBuilder);
        var sourceToParse = new SourceToParse("0", readSampleDoc("sample-doc.json.gz"), XContentType.JSON);

        String[] expectedScorePassages = ((List<String>) queryMap.get("expected_by_score")).toArray(String[]::new);
        for (int i = 0; i < expectedScorePassages.length; i++) {
            assertHighlightOneDoc(
                mapperService,
                shardRequest,
                sourceToParse,
                SEMANTIC_FIELD_ELSER,
                i + 1,
                HighlightBuilder.Order.SCORE,
                Arrays.copyOfRange(expectedScorePassages, 0, i + 1)
            );
        }

        String[] expectedOffsetPassages = ((List<String>) queryMap.get("expected_by_offset")).toArray(String[]::new);
        assertHighlightOneDoc(
            mapperService,
            shardRequest,
            sourceToParse,
            SEMANTIC_FIELD_ELSER,
            expectedOffsetPassages.length,
            HighlightBuilder.Order.NONE,
            expectedOffsetPassages
        );
    }

    private MapperService createDefaultMapperService() throws IOException {
        var mappings = Streams.readFully(SemanticTextHighlighterTests.class.getResourceAsStream("mappings.json"));
        return createMapperService(mappings.utf8ToString());
    }

    private float[] readDenseVector(Object value) {
        if (value instanceof List<?> lst) {
            float[] res = new float[lst.size()];
            int pos = 0;
            for (var obj : lst) {
                if (obj instanceof Number number) {
                    res[pos++] = number.floatValue();
                } else {
                    throw new IllegalArgumentException("Expected number, got " + obj.getClass().getSimpleName());
                }
            }
            return res;
        }
        throw new IllegalArgumentException("Expected list, got " + value.getClass().getSimpleName());
    }

    private List<WeightedToken> readSparseVector(Object value) {
        if (value instanceof Map<?, ?> map) {
            List<WeightedToken> res = new ArrayList<>();
            for (var entry : map.entrySet()) {
                if (entry.getValue() instanceof Number number) {
                    res.add(new WeightedToken((String) entry.getKey(), number.floatValue()));
                } else {
                    throw new IllegalArgumentException("Expected number, got " + entry.getValue().getClass().getSimpleName());
                }
            }
            return res;
        }
        throw new IllegalArgumentException("Expected map, got " + value.getClass().getSimpleName());
    }

    private void assertHighlightOneDoc(
        MapperService mapperService,
        ShardSearchRequest request,
        SourceToParse source,
        String fieldName,
        int numFragments,
        HighlightBuilder.Order order,
        String[] expectedPassages
    ) throws Exception {
        SemanticTextFieldMapper fieldMapper = (SemanticTextFieldMapper) mapperService.mappingLookup().getMapper(fieldName);
        var doc = mapperService.documentMapper().parse(source);
        assertNull(doc.dynamicMappingsUpdate());
        try (Directory dir = newDirectory()) {
            IndexWriterConfig iwc = newIndexWriterConfig(new StandardAnalyzer());
            RandomIndexWriter iw = new RandomIndexWriter(random(), dir, iwc);
            iw.addDocuments(doc.docs());
            try (DirectoryReader reader = wrapInMockESDirectoryReader(iw.getReader())) {
                IndexSearcher searcher = newSearcher(reader);
                iw.close();
                TopDocs topDocs = searcher.search(Queries.newNonNestedFilter(IndexVersion.current()), 1, Sort.INDEXORDER);
                assertThat(topDocs.totalHits.value(), equalTo(1L));
                int docID = topDocs.scoreDocs[0].doc;
                SemanticTextHighlighter highlighter = new SemanticTextHighlighter();
                var execContext = createSearchExecutionContext(mapperService);
                var luceneQuery = execContext.toQuery(request.source().query()).query();
                FetchContext fetchContext = mock(FetchContext.class);
                Mockito.when(fetchContext.highlight()).thenReturn(new SearchHighlightContext(Collections.emptyList()));
                Mockito.when(fetchContext.query()).thenReturn(luceneQuery);
                Mockito.when(fetchContext.getSearchExecutionContext()).thenReturn(execContext);

                FetchSubPhase.HitContext hitContext = new FetchSubPhase.HitContext(
                    new SearchHit(docID),
                    getOnlyLeafReader(reader).getContext(),
                    docID,
                    Map.of(),
                    Source.fromBytes(source.source()),
                    new RankDoc(docID, Float.NaN, 0)
                );
                try {
                    var highlightContext = new HighlightBuilder().field(fieldName, 0, numFragments)
                        .order(order)
                        .highlighterType(SemanticTextHighlighter.NAME)
                        .build(execContext);

                    for (var fieldContext : highlightContext.fields()) {
                        FieldHighlightContext context = new FieldHighlightContext(
                            fieldName,
                            fieldContext,
                            fieldMapper.fieldType(),
                            fetchContext,
                            hitContext,
                            luceneQuery,
                            new HashMap<>()
                        );
                        var result = highlighter.highlight(context);
                        assertThat(result.fragments().length, equalTo(expectedPassages.length));
                        for (int i = 0; i < result.fragments().length; i++) {
                            assertThat(result.fragments()[i].string(), equalTo(expectedPassages[i]));
                        }
                    }
                } finally {
                    hitContext.hit().decRef();
                }
            }
        }
    }

    private SearchRequest createSearchRequest(QueryBuilder queryBuilder) {
        SearchRequest request = new SearchRequest();
        request.source(new SearchSourceBuilder());
        request.allowPartialSearchResults(false);
        request.source().query(queryBuilder);
        return request;
    }

    private ShardSearchRequest createShardSearchRequest(QueryBuilder queryBuilder) {
        SearchRequest request = createSearchRequest(queryBuilder);
        return new ShardSearchRequest(OriginalIndices.NONE, request, new ShardId("index", "index", 0), 0, 1, AliasFilter.EMPTY, 1, 0, null);
    }

    private BytesReference readSampleDoc(String fileName) throws IOException {
        try (var in = new GZIPInputStream(SemanticTextHighlighterTests.class.getResourceAsStream(fileName))) {
            return new BytesArray(new BytesRef(in.readAllBytes()));
        }
    }
}<|MERGE_RESOLUTION|>--- conflicted
+++ resolved
@@ -85,11 +85,7 @@
         this.queries = XContentHelper.convertToMap(input, false, XContentType.JSON).v2();
     }
 
-<<<<<<< HEAD
-    @AwaitsFix(bugUrl = "http://fake.url")
-=======
     @SuppressWarnings("unchecked")
->>>>>>> 1e76873c
     public void testDenseVector() throws Exception {
         var mapperService = createDefaultMapperService();
         Map<String, Object> queryMap = (Map<String, Object>) queries.get("dense_vector_1");
