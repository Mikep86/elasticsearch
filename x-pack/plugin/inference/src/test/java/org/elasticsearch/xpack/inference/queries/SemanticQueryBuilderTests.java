--- conflicted
+++ resolved
@@ -45,11 +45,7 @@
 import org.elasticsearch.xcontent.XContentBuilder;
 import org.elasticsearch.xcontent.XContentType;
 import org.elasticsearch.xcontent.json.JsonXContent;
-<<<<<<< HEAD
-import org.elasticsearch.xpack.core.XPackPlugin;
-=======
 import org.elasticsearch.xpack.core.XPackClientPlugin;
->>>>>>> 94724894
 import org.elasticsearch.xpack.core.inference.action.InferenceAction;
 import org.elasticsearch.xpack.core.inference.results.InferenceTextEmbeddingFloatResults;
 import org.elasticsearch.xpack.core.inference.results.SparseEmbeddingResults;
@@ -99,11 +95,6 @@
 
     private Integer queryTokenCount;
 
-    @Override
-    protected Collection<Class<? extends Plugin>> getPlugins() {
-        return List.of(InferencePlugin.class, XPackPlugin.class, FakeMlPlugin.class);
-    }
-
     @BeforeClass
     public static void setInferenceResultType() {
         // These are class variables because they are used when initializing additional mappings, which happens once per test suite run in
@@ -124,14 +115,11 @@
     }
 
     @Override
-<<<<<<< HEAD
-=======
     protected Collection<Class<? extends Plugin>> getPlugins() {
         return List.of(XPackClientPlugin.class, InferencePlugin.class, FakeMlPlugin.class);
     }
 
     @Override
->>>>>>> 94724894
     protected Settings createTestIndexSettings() {
         return Settings.builder().put(IndexMetadata.SETTING_VERSION_CREATED, IndexVersion.current()).build();
     }
@@ -203,20 +191,12 @@
     }
 
     private void assertSparseEmbeddingLuceneQuery(Query query) {
-<<<<<<< HEAD
-        assertThat(query, instanceOf(SparseVectorQueryWrapper.class));
-        Query termsQuery = ((SparseVectorQueryWrapper) query).getTermsQuery();
-        Query innerQuery = assertOuterBooleanQuery(termsQuery);
-        assertThat(innerQuery, instanceOf(BooleanQuery.class));
-        BooleanQuery innerBooleanQuery = (BooleanQuery) innerQuery;
-=======
         Query innerQuery = assertOuterBooleanQuery(query);
         assertThat(innerQuery, instanceOf(SparseVectorQueryWrapper.class));
         var sparseQuery = (SparseVectorQueryWrapper) innerQuery;
         assertThat(((SparseVectorQueryWrapper) innerQuery).getTermsQuery(), instanceOf(BooleanQuery.class));
 
         BooleanQuery innerBooleanQuery = (BooleanQuery) sparseQuery.getTermsQuery();
->>>>>>> 94724894
         assertThat(innerBooleanQuery.clauses().size(), equalTo(queryTokenCount));
         innerBooleanQuery.forEach(c -> {
             assertThat(c.occur(), equalTo(SHOULD));
