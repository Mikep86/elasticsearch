--- conflicted
+++ resolved
@@ -341,27 +341,13 @@
                     ListIterator<String> matchedTextIt = entryFieldMatchedText.listIterator();
                     for (var entryChunk : entryChunks) {
                         String matchedText = matchedTextIt.next();
-<<<<<<< HEAD
                         ChunkedInference.TextOffset offset = createOffset(useLegacyFormat, entryChunk, matchedText);
                         double[] values = parseDenseVector(entryChunk.rawEmbeddings(), embeddingLength, field.contentType());
                         EmbeddingResults.Chunk chunk = switch (elementType) {
-                            case FLOAT -> new TextEmbeddingFloatResults.Chunk(
-                                FloatConversionUtils.floatArrayOf(values),
-                                matchedText,
-                                offset
-                            );
-                            case BYTE, BIT -> new TextEmbeddingByteResults.Chunk(byteArrayOf(values), matchedText, offset);
+                            case FLOAT -> new TextEmbeddingFloatResults.Chunk(FloatConversionUtils.floatArrayOf(values), offset);
+                            case BYTE, BIT -> new TextEmbeddingByteResults.Chunk(byteArrayOf(values), offset);
                         };
                         chunks.add(chunk);
-=======
-                        ChunkedInference.TextOffset offset = createOffset(useLegacyFormat, chunk, matchedText);
-                        double[] values = parseDenseVector(
-                            chunk.rawEmbeddings(),
-                            field.inference().modelSettings().dimensions(),
-                            field.contentType()
-                        );
-                        chunks.add(new TextEmbeddingFloatResults.Chunk(FloatConversionUtils.floatArrayOf(values), offset));
->>>>>>> 296cae8a
                     }
                 }
                 return new ChunkedInferenceEmbedding(chunks);
