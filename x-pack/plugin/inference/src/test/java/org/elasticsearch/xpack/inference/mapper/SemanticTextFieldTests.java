--- conflicted
+++ resolved
@@ -233,14 +233,13 @@
     ) throws IOException {
         final boolean useInferenceMetadataFields = InferenceMetadataFieldsMapper.isEnabled(indexVersion);
 
-<<<<<<< HEAD
         // In this test framework, we don't perform "real" chunking; each input generates one chunk. Thus, we can assume there is a
         // one-to-one relationship between inputs and chunks. Iterate over the inputs and chunks to match each input with its
         // corresponding chunk.
         final List<SemanticTextField.Chunk> chunks = new ArrayList<>(inputs.size());
         int offsetAdjustment = 0;
         Iterator<String> inputsIt = inputs.iterator();
-        Iterator<ChunkedInferenceServiceResults.Chunk> chunkIt = results.chunksAsMatchedTextAndByteReference(contentType.xContent());
+        Iterator<ChunkedInference.Chunk> chunkIt = results.chunksAsMatchedTextAndByteReference(contentType.xContent());
         while (inputsIt.hasNext() && chunkIt.hasNext()) {
             String input = inputsIt.next();
             var chunk = chunkIt.next();
@@ -251,29 +250,6 @@
             // to apply to account for this.
             offsetAdjustment = input.length() + 1; // Add one for separator char length
         }
-=======
-        final List<SemanticTextField.Chunk> chunks;
-        if (useInferenceMetadataFields) {
-            // When using the inference metadata fields format, all the input values are concatenated so that the chunk offsets are
-            // expressed in the context of a single string
-            chunks = toSemanticTextFieldChunks(
-                Strings.collectionToDelimitedString(inputs, String.valueOf(MULTIVAL_SEP_CHAR)),
-                results,
-                contentType,
-                useInferenceMetadataFields
-            );
-        } else {
-            // When using the legacy format, each input value is processed using its own inference request.
-            // In this test framework, we don't perform "real" chunking; each input generates one chunk. Thus, we can assume there is a
-            // one-to-one relationship between inputs and chunks. Iterate over the inputs and chunks to match each input with its
-            // corresponding chunk.
-            chunks = new ArrayList<>(inputs.size());
-            Iterator<String> inputsIt = inputs.iterator();
-            Iterator<ChunkedInference.Chunk> chunkIt = results.chunksAsMatchedTextAndByteReference(contentType.xContent());
-            while (inputsIt.hasNext() && chunkIt.hasNext()) {
-                chunks.add(toSemanticTextFieldChunk(inputsIt.next(), chunkIt.next(), useInferenceMetadataFields));
-            }
->>>>>>> fa45c508
 
         if (inputsIt.hasNext() || chunkIt.hasNext()) {
             throw new IllegalArgumentException("Input list size and chunk count do not match");
