--- conflicted
+++ resolved
@@ -165,12 +165,8 @@
             this.inferenceResultsMap = inferenceResults != null ? buildSingleResultInferenceResultsMap(inferenceResults) : null;
             in.readBoolean(); // Discard noInferenceResults, it is no longer necessary
         }
-<<<<<<< HEAD
-
-        if (in.getTransportVersion().onOrAfter(TransportVersions.SEMANTIC_QUERY_LENIENT)) {
-=======
+
         if (in.getTransportVersion().supports(TransportVersions.V_8_18_0)) {
->>>>>>> ad70045f
             this.lenient = in.readOptionalBoolean();
         } else {
             this.lenient = null;
