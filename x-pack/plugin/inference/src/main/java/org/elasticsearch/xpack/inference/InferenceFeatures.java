/*
 * Copyright Elasticsearch B.V. and/or licensed to Elasticsearch B.V. under one
 * or more contributor license agreements. Licensed under the Elastic License
 * 2.0; you may not use this file except in compliance with the Elastic License
 * 2.0.
 */

package org.elasticsearch.xpack.inference;

import org.elasticsearch.features.FeatureSpecification;
import org.elasticsearch.features.NodeFeature;
<<<<<<< HEAD
import org.elasticsearch.xpack.inference.queries.SemanticQueryBuilder;
=======
import org.elasticsearch.xpack.inference.mapper.SemanticTextFieldMapper;
>>>>>>> 44732a56
import org.elasticsearch.xpack.inference.rank.random.RandomRankRetrieverBuilder;
import org.elasticsearch.xpack.inference.rank.textsimilarity.TextSimilarityRankRetrieverBuilder;

import java.util.Set;

/**
 * Provides inference features.
 */
public class InferenceFeatures implements FeatureSpecification {

    @Override
    public Set<NodeFeature> getFeatures() {
        return Set.of(
            TextSimilarityRankRetrieverBuilder.TEXT_SIMILARITY_RERANKER_RETRIEVER_SUPPORTED,
            RandomRankRetrieverBuilder.RANDOM_RERANKER_RETRIEVER_SUPPORTED,
<<<<<<< HEAD
            SemanticQueryBuilder.SEMANTIC_TEXT_INNER_HITS
=======
            SemanticTextFieldMapper.SEMANTIC_TEXT_SEARCH_INFERENCE_ID
>>>>>>> 44732a56
        );
    }

}<|MERGE_RESOLUTION|>--- conflicted
+++ resolved
@@ -9,11 +9,8 @@
 
 import org.elasticsearch.features.FeatureSpecification;
 import org.elasticsearch.features.NodeFeature;
-<<<<<<< HEAD
+import org.elasticsearch.xpack.inference.mapper.SemanticTextFieldMapper;
 import org.elasticsearch.xpack.inference.queries.SemanticQueryBuilder;
-=======
-import org.elasticsearch.xpack.inference.mapper.SemanticTextFieldMapper;
->>>>>>> 44732a56
 import org.elasticsearch.xpack.inference.rank.random.RandomRankRetrieverBuilder;
 import org.elasticsearch.xpack.inference.rank.textsimilarity.TextSimilarityRankRetrieverBuilder;
 
@@ -29,11 +26,8 @@
         return Set.of(
             TextSimilarityRankRetrieverBuilder.TEXT_SIMILARITY_RERANKER_RETRIEVER_SUPPORTED,
             RandomRankRetrieverBuilder.RANDOM_RERANKER_RETRIEVER_SUPPORTED,
-<<<<<<< HEAD
+            SemanticTextFieldMapper.SEMANTIC_TEXT_SEARCH_INFERENCE_ID,
             SemanticQueryBuilder.SEMANTIC_TEXT_INNER_HITS
-=======
-            SemanticTextFieldMapper.SEMANTIC_TEXT_SEARCH_INFERENCE_ID
->>>>>>> 44732a56
         );
     }
 
