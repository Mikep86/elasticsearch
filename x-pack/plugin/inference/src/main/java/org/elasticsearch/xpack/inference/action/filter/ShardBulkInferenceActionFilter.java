--- conflicted
+++ resolved
@@ -31,13 +31,9 @@
 import org.elasticsearch.core.Nullable;
 import org.elasticsearch.core.Releasable;
 import org.elasticsearch.core.TimeValue;
-<<<<<<< HEAD
 import org.elasticsearch.index.IndexVersion;
 import org.elasticsearch.index.mapper.InferenceMetadataFieldsMapper;
-import org.elasticsearch.inference.ChunkedInferenceServiceResults;
-=======
 import org.elasticsearch.inference.ChunkedInference;
->>>>>>> e6a27a91
 import org.elasticsearch.inference.InferenceService;
 import org.elasticsearch.inference.InferenceServiceRegistry;
 import org.elasticsearch.inference.InputType;
@@ -400,7 +396,6 @@
                 var model = responses.get(0).model();
                 // ensure that the order in the original field is consistent in case of multiple inputs
                 Collections.sort(responses, Comparator.comparingInt(FieldInferenceResponse::inputOrder));
-<<<<<<< HEAD
                 Map<String, List<SemanticTextField.Chunk>> chunkMap = new LinkedHashMap<>();
                 for (var resp : responses) {
                     var lst = chunkMap.computeIfAbsent(resp.sourceField, k -> new ArrayList<>());
@@ -417,10 +412,6 @@
                     .filter(r -> r.sourceField().equals(fieldName))
                     .map(r -> r.input)
                     .collect(Collectors.toList());
-=======
-                List<String> inputs = responses.stream().filter(r -> r.isOriginalFieldInput).map(r -> r.input).collect(Collectors.toList());
-                List<ChunkedInference> results = responses.stream().map(r -> r.chunkedResults).collect(Collectors.toList());
->>>>>>> e6a27a91
                 var result = new SemanticTextField(
                     indexCreatedVersion,
                     fieldName,
