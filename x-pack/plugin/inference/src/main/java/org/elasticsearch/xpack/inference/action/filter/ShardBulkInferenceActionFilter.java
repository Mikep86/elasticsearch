/*
 * Copyright Elasticsearch B.V. and/or licensed to Elasticsearch B.V. under one
 * or more contributor license agreements. Licensed under the Elastic License
 * 2.0; you may not use this file except in compliance with the Elastic License
 * 2.0.
 */

package org.elasticsearch.xpack.inference.action.filter;

import org.apache.lucene.util.SetOnce;
import org.elasticsearch.ElasticsearchStatusException;
import org.elasticsearch.ExceptionsHelper;
import org.elasticsearch.ResourceNotFoundException;
import org.elasticsearch.action.ActionListener;
import org.elasticsearch.action.ActionRequest;
import org.elasticsearch.action.ActionResponse;
import org.elasticsearch.action.DocWriteRequest;
import org.elasticsearch.action.bulk.BulkItemRequest;
import org.elasticsearch.action.bulk.BulkShardRequest;
import org.elasticsearch.action.bulk.TransportShardBulkAction;
import org.elasticsearch.action.index.IndexRequest;
import org.elasticsearch.action.support.ActionFilterChain;
import org.elasticsearch.action.support.MappedActionFilter;
import org.elasticsearch.action.support.RefCountingRunnable;
import org.elasticsearch.action.update.UpdateRequest;
import org.elasticsearch.cluster.metadata.InferenceFieldMetadata;
import org.elasticsearch.cluster.metadata.ProjectMetadata;
import org.elasticsearch.cluster.service.ClusterService;
import org.elasticsearch.common.bytes.BytesReference;
import org.elasticsearch.common.settings.Setting;
import org.elasticsearch.common.unit.ByteSizeValue;
import org.elasticsearch.common.util.concurrent.AtomicArray;
import org.elasticsearch.common.util.concurrent.EsRejectedExecutionException;
import org.elasticsearch.common.xcontent.XContentHelper;
import org.elasticsearch.common.xcontent.support.XContentMapValues;
import org.elasticsearch.core.Nullable;
import org.elasticsearch.core.Releasable;
import org.elasticsearch.core.TimeValue;
import org.elasticsearch.index.IndexingPressure;
import org.elasticsearch.index.mapper.InferenceMetadataFieldsMapper;
import org.elasticsearch.inference.ChunkInferenceInput;
import org.elasticsearch.inference.ChunkedInference;
import org.elasticsearch.inference.ChunkingSettings;
import org.elasticsearch.inference.InferenceService;
import org.elasticsearch.inference.InferenceServiceRegistry;
import org.elasticsearch.inference.InputType;
import org.elasticsearch.inference.MinimalServiceSettings;
import org.elasticsearch.inference.Model;
import org.elasticsearch.inference.UnparsedModel;
import org.elasticsearch.license.LicenseUtils;
import org.elasticsearch.license.XPackLicenseState;
import org.elasticsearch.rest.RestStatus;
import org.elasticsearch.tasks.Task;
import org.elasticsearch.xcontent.XContent;
import org.elasticsearch.xcontent.XContentBuilder;
import org.elasticsearch.xcontent.XContentParser;
import org.elasticsearch.xcontent.XContentParserConfiguration;
import org.elasticsearch.xcontent.XContentType;
import org.elasticsearch.xpack.core.XPackField;
import org.elasticsearch.xpack.core.inference.results.ChunkedInferenceError;
import org.elasticsearch.xpack.inference.InferenceException;
import org.elasticsearch.xpack.inference.chunking.ChunkingSettingsBuilder;
import org.elasticsearch.xpack.inference.mapper.SemanticTextField;
import org.elasticsearch.xpack.inference.mapper.SemanticTextFieldMapper;
import org.elasticsearch.xpack.inference.mapper.SemanticTextUtils;
import org.elasticsearch.xpack.inference.registry.ModelRegistry;

import java.io.IOException;
import java.util.ArrayList;
import java.util.Collections;
import java.util.Comparator;
import java.util.HashMap;
import java.util.Iterator;
import java.util.LinkedHashMap;
import java.util.List;
import java.util.Map;
import java.util.stream.Collectors;

import static org.elasticsearch.xpack.inference.InferencePlugin.INFERENCE_API_FEATURE;
import static org.elasticsearch.xpack.inference.mapper.SemanticTextField.toSemanticTextFieldChunks;
import static org.elasticsearch.xpack.inference.mapper.SemanticTextField.toSemanticTextFieldChunksLegacy;

/**
 * A {@link MappedActionFilter} that intercepts {@link BulkShardRequest} to apply inference on fields specified
 * as {@link SemanticTextFieldMapper} in the index mapping. For each semantic text field referencing fields in
 * the request source, we generate embeddings and include the results in the source under the semantic text field
 * name as a {@link SemanticTextField}.
 * This transformation happens on the bulk coordinator node, and the {@link SemanticTextFieldMapper} parses the
 * results during indexing on the shard.
 *
 */
public class ShardBulkInferenceActionFilter implements MappedActionFilter {
    private static final ByteSizeValue DEFAULT_BATCH_SIZE = ByteSizeValue.ofMb(1);

    /**
     * Defines the cumulative size limit of input data before triggering a batch inference call.
     * This setting controls how much data can be accumulated before an inference request is sent in batch.
     */
    public static Setting<ByteSizeValue> INDICES_INFERENCE_BATCH_SIZE = Setting.byteSizeSetting(
        "indices.inference.batch_size",
        DEFAULT_BATCH_SIZE,
        ByteSizeValue.ONE,
        ByteSizeValue.ofMb(100),
        Setting.Property.NodeScope,
        Setting.Property.OperatorDynamic
    );

    private static final Object EXPLICIT_NULL = new Object();
    private static final ChunkedInference EMPTY_CHUNKED_INFERENCE = new EmptyChunkedInference();

    private final ClusterService clusterService;
    private final InferenceServiceRegistry inferenceServiceRegistry;
    private final ModelRegistry modelRegistry;
    private final XPackLicenseState licenseState;
    private volatile long batchSizeInBytes;

    private final SetOnce<IndexingPressure> indexingPressure = new SetOnce<>();

    public ShardBulkInferenceActionFilter(
        ClusterService clusterService,
        InferenceServiceRegistry inferenceServiceRegistry,
        ModelRegistry modelRegistry,
        XPackLicenseState licenseState
    ) {
        this.clusterService = clusterService;
        this.inferenceServiceRegistry = inferenceServiceRegistry;
        this.modelRegistry = modelRegistry;
        this.licenseState = licenseState;
        this.batchSizeInBytes = INDICES_INFERENCE_BATCH_SIZE.get(clusterService.getSettings()).getBytes();
        clusterService.getClusterSettings().addSettingsUpdateConsumer(INDICES_INFERENCE_BATCH_SIZE, this::setBatchSize);
    }

    private void setBatchSize(ByteSizeValue newBatchSize) {
        batchSizeInBytes = newBatchSize.getBytes();
    }

    public void setIndexingPressure(IndexingPressure indexingPressure) {
        this.indexingPressure.set(indexingPressure);
    }

    @Override
    public String actionName() {
        return TransportShardBulkAction.ACTION_NAME;
    }

    @Override
    public <Request extends ActionRequest, Response extends ActionResponse> void apply(
        Task task,
        String action,
        Request request,
        ActionListener<Response> listener,
        ActionFilterChain<Request, Response> chain
    ) {
        if (TransportShardBulkAction.ACTION_NAME.equals(action)) {
            BulkShardRequest bulkShardRequest = (BulkShardRequest) request;
            var fieldInferenceMetadata = bulkShardRequest.consumeInferenceFieldMap();
            if (fieldInferenceMetadata != null && fieldInferenceMetadata.isEmpty() == false) {
                // Maintain coordinating indexing pressure from inference until the indexing operations are complete
                CoordinatingIndexingPressureWrapper coordinatingWrapper = startCoordinatingOperations();
                Runnable onInferenceCompletion = () -> chain.proceed(
                    task,
                    action,
                    request,
                    ActionListener.releaseAfter(listener, coordinatingWrapper)
                );
                processBulkShardRequest(fieldInferenceMetadata, bulkShardRequest, onInferenceCompletion, coordinatingWrapper);
                return;
            }
        }
        chain.proceed(task, action, request, listener);
    }

    private void processBulkShardRequest(
        Map<String, InferenceFieldMetadata> fieldInferenceMap,
        BulkShardRequest bulkShardRequest,
        Runnable onCompletion,
        CoordinatingIndexingPressureWrapper coordinatingWrapper
    ) {
        final ProjectMetadata project = clusterService.state().getMetadata().getProject();
        var index = project.index(bulkShardRequest.index());
        boolean useLegacyFormat = InferenceMetadataFieldsMapper.isEnabled(index.getSettings()) == false;
        new AsyncBulkShardInferenceAction(useLegacyFormat, fieldInferenceMap, bulkShardRequest, onCompletion, coordinatingWrapper).run();
    }

    private CoordinatingIndexingPressureWrapper startCoordinatingOperations() {
        IndexingPressure.Coordinating coordinating = null;
        IndexingPressure localIndexingPressure = indexingPressure.get();
        if (localIndexingPressure != null) {
            coordinating = localIndexingPressure.createCoordinatingOperation(false);
        }

        return new CoordinatingIndexingPressureWrapper(coordinating);
    }

    private record InferenceProvider(InferenceService service, Model model) {}

    /**
     * A field inference request on a single input.
     * @param bulkItemIndex The index of the item in the original bulk request.
     * @param field The target field.
     * @param sourceField The source field.
     * @param input The input to run inference on.
     * @param inputOrder The original order of the input.
     * @param offsetAdjustment The adjustment to apply to the chunk text offsets.
     * @param chunkingSettings Additional explicitly specified chunking settings, or null to use model defaults
     */
    private record FieldInferenceRequest(
        int bulkItemIndex,
        String field,
        String sourceField,
        String input,
        int inputOrder,
        int offsetAdjustment,
        ChunkingSettings chunkingSettings
    ) {}

    /**
     * The field inference response.
     * @param field The target field.
     * @param sourceField The input that was used to run inference.
     * @param input The input that was used to run inference.
     * @param inputOrder The original order of the input.
     * @param offsetAdjustment The adjustment to apply to the chunk text offsets.
     * @param model The model used to run inference.
     * @param chunkedResults The actual results.
     */
    private record FieldInferenceResponse(
        String field,
        String sourceField,
        String input,
        int inputOrder,
        int offsetAdjustment,
        Model model,
        ChunkedInference chunkedResults
    ) {}

    private record FieldInferenceResponseAccumulator(
        int id,
        Map<String, List<FieldInferenceResponse>> responses,
        List<Exception> failures
    ) {
        void addOrUpdateResponse(FieldInferenceResponse response) {
            synchronized (this) {
                var list = responses.computeIfAbsent(response.field, k -> new ArrayList<>());
                list.add(response);
            }
        }

        void addFailure(Exception exc) {
            synchronized (this) {
                failures.add(exc);
            }
        }
    }

    private class AsyncBulkShardInferenceAction implements Runnable {
        private final boolean useLegacyFormat;
        private final Map<String, InferenceFieldMetadata> fieldInferenceMap;
        private final BulkShardRequest bulkShardRequest;
        private final Runnable onCompletion;
        private final AtomicArray<FieldInferenceResponseAccumulator> inferenceResults;
        private final CoordinatingIndexingPressureWrapper coordinatingWrapper;

        private long estimatedInferenceRequestMemoryUsageInBytes = 0;  // Estimated memory used by requests that perform inference

        private AsyncBulkShardInferenceAction(
            boolean useLegacyFormat,
            Map<String, InferenceFieldMetadata> fieldInferenceMap,
            BulkShardRequest bulkShardRequest,
            Runnable onCompletion,
            CoordinatingIndexingPressureWrapper coordinatingWrapper
        ) {
            this.useLegacyFormat = useLegacyFormat;
            this.fieldInferenceMap = fieldInferenceMap;
            this.bulkShardRequest = bulkShardRequest;
            this.inferenceResults = new AtomicArray<>(bulkShardRequest.items().length);
            this.onCompletion = onCompletion;
            this.coordinatingWrapper = coordinatingWrapper;
        }

        @Override
        public void run() {
            executeNext(0);
        }

        private void executeNext(int itemOffset) {
            if (itemOffset >= bulkShardRequest.items().length) {
                onCompletion.run();
                return;
            }

            var items = bulkShardRequest.items();
            Map<String, List<FieldInferenceRequest>> fieldRequestsMap = new HashMap<>();
            long totalInputLength = 0;
            int itemIndex = itemOffset;
            while (itemIndex < items.length && totalInputLength < batchSizeInBytes) {
                var item = items[itemIndex];
                totalInputLength += addFieldInferenceRequests(item, itemIndex, fieldRequestsMap);
                itemIndex += 1;
            }
            int nextItemOffset = itemIndex;
            Runnable onInferenceCompletion = () -> {
                try {
                    for (int i = itemOffset; i < nextItemOffset; i++) {
                        var result = inferenceResults.get(i);
                        if (result == null) {
                            continue;
                        }
                        var item = items[i];
                        try {
                            applyInferenceResponses(item, result);
                        } catch (Exception exc) {
                            item.abort(bulkShardRequest.index(), exc);
                        }
                        // we don't need to keep the inference results around
                        inferenceResults.set(i, null);
                    }
                } finally {
                    executeNext(nextItemOffset);
                }
            };

            try (var releaseOnFinish = new RefCountingRunnable(onInferenceCompletion)) {
                for (var entry : fieldRequestsMap.entrySet()) {
                    executeChunkedInferenceAsync(entry.getKey(), null, entry.getValue(), releaseOnFinish.acquire());
                }
            }
        }

        private void executeChunkedInferenceAsync(
            final String inferenceId,
            @Nullable InferenceProvider inferenceProvider,
            final List<FieldInferenceRequest> requests,
            final Releasable onFinish
        ) {
            if (inferenceProvider == null) {
                ActionListener<UnparsedModel> modelLoadingListener = new ActionListener<>() {
                    @Override
                    public void onResponse(UnparsedModel unparsedModel) {
                        var service = inferenceServiceRegistry.getService(unparsedModel.service());
                        if (service.isEmpty() == false) {
                            var provider = new InferenceProvider(
                                service.get(),
                                service.get()
                                    .parsePersistedConfigWithSecrets(
                                        inferenceId,
                                        unparsedModel.taskType(),
                                        unparsedModel.settings(),
                                        unparsedModel.secrets()
                                    )
                            );
                            executeChunkedInferenceAsync(inferenceId, provider, requests, onFinish);
                        } else {
                            try (onFinish) {
                                for (FieldInferenceRequest request : requests) {
                                    inferenceResults.get(request.bulkItemIndex).failures.add(
                                        new ResourceNotFoundException(
                                            "Inference service [{}] not found for field [{}]",
                                            unparsedModel.service(),
                                            request.field
                                        )
                                    );
                                }
                            }
                        }
                    }

                    @Override
                    public void onFailure(Exception exc) {
                        try (onFinish) {
                            for (FieldInferenceRequest request : requests) {
                                Exception failure;
                                if (ExceptionsHelper.unwrap(exc, ResourceNotFoundException.class) instanceof ResourceNotFoundException) {
                                    failure = new ResourceNotFoundException(
                                        "Inference id [{}] not found for field [{}]",
                                        inferenceId,
                                        request.field
                                    );
                                } else {
                                    failure = new InferenceException(
                                        "Error loading inference for inference id [{}] on field [{}]",
                                        exc,
                                        inferenceId,
                                        request.field
                                    );
                                }
                                inferenceResults.get(request.bulkItemIndex).failures.add(failure);
                            }
                        }
                    }
                };
                modelRegistry.getModelWithSecrets(inferenceId, modelLoadingListener);
                return;
            }
            final List<ChunkInferenceInput> inputs = requests.stream()
                .map(r -> new ChunkInferenceInput(r.input, r.chunkingSettings))
                .collect(Collectors.toList());

            ActionListener<List<ChunkedInference>> completionListener = new ActionListener<>() {
                @Override
                public void onResponse(List<ChunkedInference> results) {
                    try (onFinish) {
                        var requestsIterator = requests.iterator();
                        for (ChunkedInference result : results) {
                            var request = requestsIterator.next();
                            var acc = inferenceResults.get(request.bulkItemIndex);
                            if (result instanceof ChunkedInferenceError error) {
                                acc.addFailure(
                                    new InferenceException(
                                        "Exception when running inference id [{}] on field [{}]",
                                        error.exception(),
                                        inferenceProvider.model.getInferenceEntityId(),
                                        request.field
                                    )
                                );
                            } else {
                                acc.addOrUpdateResponse(
                                    new FieldInferenceResponse(
                                        request.field(),
                                        request.sourceField(),
                                        useLegacyFormat ? request.input() : null,
                                        request.inputOrder(),
                                        request.offsetAdjustment(),
                                        inferenceProvider.model,
                                        result
                                    )
                                );
                            }
                        }
                    }
                }

                @Override
                public void onFailure(Exception exc) {
                    try (onFinish) {
                        for (FieldInferenceRequest request : requests) {
                            addInferenceResponseFailure(
                                request.bulkItemIndex,
                                new InferenceException(
                                    "Exception when running inference id [{}] on field [{}]",
                                    exc,
                                    inferenceProvider.model.getInferenceEntityId(),
                                    request.field
                                )
                            );
                        }
                    }
                }
            };
            inferenceProvider.service()
                .chunkedInfer(inferenceProvider.model(), null, inputs, Map.of(), InputType.INGEST, TimeValue.MAX_VALUE, completionListener);
        }

        /**
         * Adds all inference requests associated with their respective inference IDs to the given {@code requestsMap}
         * for the specified {@code item}.
         *
         * @param item       The bulk request item to process.
         * @param itemIndex  The position of the item within the original bulk request.
         * @param requestsMap A map storing inference requests, where each key is an inference ID,
         *                    and the value is a list of associated {@link FieldInferenceRequest} objects.
         * @return The total content length of all newly added requests, or {@code 0} if no requests were added.
         */
        private long addFieldInferenceRequests(BulkItemRequest item, int itemIndex, Map<String, List<FieldInferenceRequest>> requestsMap) {
            boolean isUpdateRequest = false;
            final IndexRequestWithIndexingPressure indexRequest;
            if (item.request() instanceof IndexRequest ir) {
                indexRequest = new IndexRequestWithIndexingPressure(ir);
            } else if (item.request() instanceof UpdateRequest updateRequest) {
                isUpdateRequest = true;
                if (updateRequest.script() != null) {
                    addInferenceResponseFailure(
                        itemIndex,
                        new ElasticsearchStatusException(
                            "Cannot apply update with a script on indices that contain [{}] field(s)",
                            RestStatus.BAD_REQUEST,
                            SemanticTextFieldMapper.CONTENT_TYPE
                        )
                    );
                    return 0;
                }
                indexRequest = new IndexRequestWithIndexingPressure(updateRequest.doc());
            } else {
                // ignore delete request
                return 0;
            }

            final Map<String, Object> docMap = indexRequest.getIndexRequest().sourceAsMap();
            long inputLength = 0;
            for (var entry : fieldInferenceMap.values()) {
                String field = entry.getName();
                String inferenceId = entry.getInferenceId();
                ChunkingSettings chunkingSettings = ChunkingSettingsBuilder.fromMap(entry.getChunkingSettings(), false);

                if (isInferenceRequired(entry, docMap) == false) {
                    continue;
                }

                int order = 0;
                for (var sourceField : entry.getSourceFields()) {
                    var valueObj = XContentMapValues.extractValue(sourceField, docMap, EXPLICIT_NULL);
                    if (useLegacyFormat == false && isUpdateRequest && valueObj == EXPLICIT_NULL) {
                        /**
                         * It's an update request, and the source field is explicitly set to null,
                         * so we need to propagate this information to the inference fields metadata
                         * to overwrite any inference previously computed on the field.
                         * This ensures that the field is treated as intentionally cleared,
                         * preventing any unintended carryover of prior inference results.
                         */
                        if (incrementIndexingPressure(indexRequest, itemIndex) == false) {
                            return inputLength;
                        }

                        var slot = ensureResponseAccumulatorSlot(itemIndex);
                        slot.addOrUpdateResponse(
                            new FieldInferenceResponse(field, sourceField, null, order++, 0, null, EMPTY_CHUNKED_INFERENCE)
                        );
                        continue;
                    }
                    if (valueObj == null || valueObj == EXPLICIT_NULL) {
                        if (isUpdateRequest && useLegacyFormat) {
                            addInferenceResponseFailure(
                                itemIndex,
                                new ElasticsearchStatusException(
                                    "Field [{}] must be specified on an update request to calculate inference for field [{}]",
                                    RestStatus.BAD_REQUEST,
                                    sourceField,
                                    field
                                )
                            );
                            break;
                        }
                        continue;
                    }

                    var slot = ensureResponseAccumulatorSlot(itemIndex);
                    final List<String> values;
                    try {
                        // TODO: Test this bug and factor out fix into separate PR
                        values = SemanticTextUtils.nodeStringValues(sourceField, valueObj);
                    } catch (Exception exc) {
                        addInferenceResponseFailure(itemIndex, exc);
                        break;
                    }

                    if (INFERENCE_API_FEATURE.check(licenseState) == false) {
                        addInferenceResponseFailure(itemIndex, LicenseUtils.newComplianceException(XPackField.INFERENCE));
                        break;
                    }

                    List<FieldInferenceRequest> requests = requestsMap.computeIfAbsent(inferenceId, k -> new ArrayList<>());
                    int offsetAdjustment = 0;
                    for (String v : values) {
                        if (incrementIndexingPressure(indexRequest, itemIndex) == false) {
                            return inputLength;
                        }

                        if (v.isBlank()) {
                            slot.addOrUpdateResponse(
                                new FieldInferenceResponse(field, sourceField, v, order++, 0, null, EMPTY_CHUNKED_INFERENCE)
                            );
                        } else {
<<<<<<< HEAD
                            requests.add(new FieldInferenceRequest(itemIndex, field, sourceField, v, order++, offsetAdjustment));
                            inputLength += v.length();
=======
                            requests.add(
                                new FieldInferenceRequest(itemIndex, field, sourceField, v, order++, offsetAdjustment, chunkingSettings)
                            );
>>>>>>> fd7efe58
                        }

                        // When using the inference metadata fields format, all the input values are concatenated so that the
                        // chunk text offsets are expressed in the context of a single string. Calculate the offset adjustment
                        // to apply to account for this.
                        offsetAdjustment += v.length() + 1; // Add one for separator char length
                    }
                }
            }

            return inputLength;
        }

        private static class IndexRequestWithIndexingPressure {
            private final IndexRequest indexRequest;
            private boolean indexingPressureIncremented;

            private IndexRequestWithIndexingPressure(IndexRequest indexRequest) {
                this.indexRequest = indexRequest;
                this.indexingPressureIncremented = false;
            }

            private IndexRequest getIndexRequest() {
                return indexRequest;
            }

            private boolean isIndexingPressureIncremented() {
                return indexingPressureIncremented;
            }

            private void setIndexingPressureIncremented() {
                this.indexingPressureIncremented = true;
            }
        }

        private boolean incrementIndexingPressure(IndexRequestWithIndexingPressure indexRequest, int itemIndex) {
            boolean success = true;
            IndexingPressure.Coordinating coordinatingIndexingPressure = coordinatingWrapper.coordinating();
            if (coordinatingIndexingPressure != null && indexRequest.isIndexingPressureIncremented() == false) {
                try {
                    // Track operation count as one operation per document source update
                    coordinatingIndexingPressure.increment(1, indexRequest.getIndexRequest().source().ramBytesUsed());
                    indexRequest.setIndexingPressureIncremented();
                } catch (EsRejectedExecutionException e) {
                    // TODO: Safe to assume ID is set/generated at this point?
                    addInferenceResponseFailure(
                        itemIndex,
                        new InferenceException(
                            "Insufficient memory available to update source on document [" + indexRequest.getIndexRequest().id() + "]",
                            e
                        )
                    );
                    success = false;
                }
            }

            return success;
        }

        private boolean isInferenceRequired(InferenceFieldMetadata inferenceFieldMetadata, Map<String, Object> docMap) {
            String field = inferenceFieldMetadata.getName();

            boolean inferenceRequired = true;
            if (useLegacyFormat) {
                var originalFieldValue = XContentMapValues.extractValue(field, docMap);
                if (originalFieldValue instanceof Map
                    || (originalFieldValue == null && inferenceFieldMetadata.getSourceFields().length == 1)) {
                    // Inference has already been computed, or there is no inference required.
                    inferenceRequired = false;
                }
            } else {
                var inferenceMetadataFieldsValue = XContentMapValues.extractValue(
                    InferenceMetadataFieldsMapper.NAME + "." + field,
                    docMap,
                    EXPLICIT_NULL
                );
                if (inferenceMetadataFieldsValue != null) {
                    // Inference has already been computed
                    inferenceRequired = false;
                }
            }

            return inferenceRequired;
        }

        private FieldInferenceResponseAccumulator ensureResponseAccumulatorSlot(int id) {
            FieldInferenceResponseAccumulator acc = inferenceResults.get(id);
            if (acc == null) {
                acc = new FieldInferenceResponseAccumulator(id, new HashMap<>(), new ArrayList<>());
                inferenceResults.set(id, acc);
            }
            return acc;
        }

        private void addInferenceResponseFailure(int id, Exception failure) {
            var acc = ensureResponseAccumulatorSlot(id);
            acc.addFailure(failure);
        }

        /**
         * Applies the {@link FieldInferenceResponseAccumulator} to the provided {@link BulkItemRequest}.
         * If the response contains failures, the bulk item request is marked as failed for the downstream action.
         * Otherwise, the source of the request is augmented with the field inference results.
         */
        private void applyInferenceResponses(BulkItemRequest item, FieldInferenceResponseAccumulator response) throws IOException {
            if (response.failures().isEmpty() == false) {
                for (var failure : response.failures()) {
                    item.abort(item.index(), failure);
                }
                return;
            }

            final IndexRequest indexRequest = getIndexRequestOrNull(item.request());
            Map<String, Object> inferenceFieldsMap = new HashMap<>();
            for (var entry : response.responses.entrySet()) {
                var fieldName = entry.getKey();
                var responses = entry.getValue();
                Model model = null;

                InferenceFieldMetadata inferenceFieldMetadata = fieldInferenceMap.get(fieldName);
                if (inferenceFieldMetadata == null) {
                    throw new IllegalStateException("No inference field metadata for field [" + fieldName + "]");
                }

                // ensure that the order in the original field is consistent in case of multiple inputs
                Collections.sort(responses, Comparator.comparingInt(FieldInferenceResponse::inputOrder));
                Map<String, List<SemanticTextField.Chunk>> chunkMap = new LinkedHashMap<>();
                for (var resp : responses) {
                    // Get the first non-null model from the response list
                    if (model == null) {
                        model = resp.model;
                    }

                    var lst = chunkMap.computeIfAbsent(resp.sourceField, k -> new ArrayList<>());
                    var chunks = useLegacyFormat
                        ? toSemanticTextFieldChunksLegacy(resp.input, resp.chunkedResults, indexRequest.getContentType())
                        : toSemanticTextFieldChunks(resp.offsetAdjustment, resp.chunkedResults, indexRequest.getContentType());
                    lst.addAll(chunks);
                }

                List<String> inputs = useLegacyFormat
                    ? responses.stream().filter(r -> r.sourceField().equals(fieldName)).map(r -> r.input).collect(Collectors.toList())
                    : null;

                // The model can be null if we are only processing update requests that clear inference results. This is ok because we will
                // merge in the field's existing model settings on the data node.
                var result = new SemanticTextField(
                    useLegacyFormat,
                    fieldName,
                    inputs,
                    new SemanticTextField.InferenceResult(
                        inferenceFieldMetadata.getInferenceId(),
                        model != null ? new MinimalServiceSettings(model) : null,
                        ChunkingSettingsBuilder.fromMap(inferenceFieldMetadata.getChunkingSettings(), false),
                        chunkMap
                    ),
                    indexRequest.getContentType()
                );
                inferenceFieldsMap.put(fieldName, result);
            }

            BytesReference originalSource = indexRequest.source();
            if (useLegacyFormat) {
                var newDocMap = indexRequest.sourceAsMap();
                for (var entry : inferenceFieldsMap.entrySet()) {
                    SemanticTextUtils.insertValue(entry.getKey(), newDocMap, entry.getValue());
                }
                indexRequest.source(newDocMap, indexRequest.getContentType());
            } else {
                try (XContentBuilder builder = XContentBuilder.builder(indexRequest.getContentType().xContent())) {
                    appendSourceAndInferenceMetadata(builder, indexRequest.source(), indexRequest.getContentType(), inferenceFieldsMap);
                    indexRequest.source(builder);
                }
            }
            long modifiedSourceSize = indexRequest.source().ramBytesUsed();

            IndexingPressure.Coordinating coordinatingIndexingPressure = coordinatingWrapper.coordinating();
            if (coordinatingIndexingPressure != null) {
                // Add the indexing pressure from the source modifications.
                // Don't increment operation count because we count one source update as one operation, and we already accounted for those
                // in addFieldInferenceRequests.
                try {
                    coordinatingIndexingPressure.increment(0, modifiedSourceSize - originalSource.ramBytesUsed());
                } catch (EsRejectedExecutionException e) {
                    // TODO: Safe to assume ID is set/generated at this point?
                    indexRequest.source(originalSource, indexRequest.getContentType());
                    item.abort(
                        item.index(),
                        new InferenceException(
                            "Insufficient memory available to insert inference results into document [" + indexRequest.id() + "]",
                            e
                        )
                    );
                }
            }
        }
    }

    /**
     * Appends the original source and the new inference metadata field directly to the provided
     * {@link XContentBuilder}, avoiding the need to materialize the original source as a {@link Map}.
     */
    private static void appendSourceAndInferenceMetadata(
        XContentBuilder builder,
        BytesReference source,
        XContentType xContentType,
        Map<String, Object> inferenceFieldsMap
    ) throws IOException {
        builder.startObject();

        // append the original source
        try (XContentParser parser = XContentHelper.createParserNotCompressed(XContentParserConfiguration.EMPTY, source, xContentType)) {
            // skip start object
            parser.nextToken();
            while (parser.nextToken() != XContentParser.Token.END_OBJECT) {
                builder.copyCurrentStructure(parser);
            }
        }

        // add the inference metadata field
        builder.field(InferenceMetadataFieldsMapper.NAME);
        try (XContentParser parser = XContentHelper.mapToXContentParser(XContentParserConfiguration.EMPTY, inferenceFieldsMap)) {
            builder.copyCurrentStructure(parser);
        }

        builder.endObject();
    }

    static IndexRequest getIndexRequestOrNull(DocWriteRequest<?> docWriteRequest) {
        if (docWriteRequest instanceof IndexRequest indexRequest) {
            return indexRequest;
        } else if (docWriteRequest instanceof UpdateRequest updateRequest) {
            return updateRequest.doc();
        } else {
            return null;
        }
    }

    private static class EmptyChunkedInference implements ChunkedInference {
        @Override
        public Iterator<Chunk> chunksAsByteReference(XContent xcontent) {
            return Collections.emptyIterator();
        }
    }

    private record CoordinatingIndexingPressureWrapper(@Nullable IndexingPressure.Coordinating coordinating) implements Releasable {
        @Override
        public void close() {
            if (coordinating != null) {
                coordinating.close();
            }
        }
    }
}<|MERGE_RESOLUTION|>--- conflicted
+++ resolved
@@ -560,14 +560,10 @@
                                 new FieldInferenceResponse(field, sourceField, v, order++, 0, null, EMPTY_CHUNKED_INFERENCE)
                             );
                         } else {
-<<<<<<< HEAD
-                            requests.add(new FieldInferenceRequest(itemIndex, field, sourceField, v, order++, offsetAdjustment));
-                            inputLength += v.length();
-=======
                             requests.add(
                                 new FieldInferenceRequest(itemIndex, field, sourceField, v, order++, offsetAdjustment, chunkingSettings)
                             );
->>>>>>> fd7efe58
+                            inputLength += v.length();
                         }
 
                         // When using the inference metadata fields format, all the input values are concatenated so that the
