--- conflicted
+++ resolved
@@ -20,13 +20,8 @@
 import org.apache.lucene.search.ScoreMode;
 import org.apache.lucene.search.Scorer;
 import org.apache.lucene.search.Weight;
-import org.elasticsearch.common.Strings;
 import org.elasticsearch.common.text.Text;
-<<<<<<< HEAD
-import org.elasticsearch.index.mapper.InferenceMetadataFieldsMapper;
-=======
 import org.elasticsearch.common.xcontent.support.XContentMapValues;
->>>>>>> 1e76873c
 import org.elasticsearch.index.mapper.MappedFieldType;
 import org.elasticsearch.index.mapper.vectors.DenseVectorFieldMapper.DenseVectorFieldType;
 import org.elasticsearch.index.mapper.vectors.SparseVectorFieldMapper.SparseVectorFieldType;
@@ -46,8 +41,6 @@
 import java.util.Locale;
 import java.util.Map;
 
-import static org.elasticsearch.lucene.search.uhighlight.CustomUnifiedHighlighter.MULTIVAL_SEP_CHAR;
-
 /**
  * A {@link Highlighter} designed for the {@link SemanticTextFieldMapper}.
  * This highlighter extracts semantic queries and evaluates them against each chunk produced by the semantic text field.
@@ -60,14 +53,8 @@
 
     @Override
     public boolean canHighlight(MappedFieldType fieldType) {
-<<<<<<< HEAD
-        if (fieldType instanceof SemanticTextFieldMapper.SemanticTextFieldType semanticTextFieldType) {
-            // TODO: Handle semantic text field prior to the inference metadata fields version.
-            return InferenceMetadataFieldsMapper.isEnabled(semanticTextFieldType.getIndexVersionCreated());
-=======
         if (fieldType instanceof SemanticTextFieldMapper.SemanticTextFieldType) {
             return true;
->>>>>>> 1e76873c
         }
         return false;
     }
@@ -155,29 +142,6 @@
         return new HighlightField(fieldContext.fieldName, snippets);
     }
 
-<<<<<<< HEAD
-    private String extractFieldContent(FetchSubPhase.HitContext hitContext, MappingLookup mappingLookup, String sourceField) {
-        var sourceFieldType = mappingLookup.getFieldType(sourceField);
-        if (sourceFieldType == null) {
-            return null;
-        }
-        // TODO: Consider using a value fetcher here, as it will work if the field is stored, but ensure it excludes values derived from
-        // copy_to fields.
-        Object sourceValue = hitContext.source().extractValue(sourceFieldType.name(), null);
-
-        String concatenatedSourceValue = null;
-        if (sourceValue != null) {
-            concatenatedSourceValue = Strings.collectionToDelimitedString(
-                SemanticTextUtils.nodeStringValues(sourceFieldType.name(), sourceValue),
-                String.valueOf(MULTIVAL_SEP_CHAR)
-            );
-        }
-
-        return concatenatedSourceValue;
-    }
-
-=======
->>>>>>> 1e76873c
     private List<OffsetAndScore> extractOffsetAndScores(
         SearchExecutionContext context,
         LeafReader reader,
