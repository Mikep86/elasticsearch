/*
 * Copyright Elasticsearch B.V. and/or licensed to Elasticsearch B.V. under one
 * or more contributor license agreements. Licensed under the Elastic License
 * 2.0; you may not use this file except in compliance with the Elastic License
 * 2.0.
 */

package org.elasticsearch.xpack.inference.mapper;

import org.elasticsearch.ElasticsearchException;
import org.elasticsearch.common.bytes.BytesReference;
import org.elasticsearch.common.xcontent.XContentHelper;
import org.elasticsearch.common.xcontent.XContentParserUtils;
import org.elasticsearch.common.xcontent.support.XContentMapValues;
import org.elasticsearch.core.Nullable;
import org.elasticsearch.index.IndexVersion;
import org.elasticsearch.index.IndexVersions;
import org.elasticsearch.index.mapper.vectors.DenseVectorFieldMapper;
import org.elasticsearch.inference.ChunkedInferenceServiceResults;
import org.elasticsearch.inference.Model;
import org.elasticsearch.inference.SimilarityMeasure;
import org.elasticsearch.inference.TaskType;
import org.elasticsearch.xcontent.ConstructingObjectParser;
import org.elasticsearch.xcontent.DeprecationHandler;
import org.elasticsearch.xcontent.NamedXContentRegistry;
import org.elasticsearch.xcontent.ObjectParser;
import org.elasticsearch.xcontent.ParseField;
import org.elasticsearch.xcontent.ToXContentObject;
import org.elasticsearch.xcontent.XContentBuilder;
import org.elasticsearch.xcontent.XContentParser;
import org.elasticsearch.xcontent.XContentParserConfiguration;
import org.elasticsearch.xcontent.XContentType;
import org.elasticsearch.xcontent.support.MapXContentParser;

import java.io.IOException;
import java.util.ArrayList;
import java.util.HashMap;
import java.util.Iterator;
import java.util.List;
import java.util.Map;
import java.util.Objects;

import static org.elasticsearch.inference.TaskType.SPARSE_EMBEDDING;
import static org.elasticsearch.inference.TaskType.TEXT_EMBEDDING;
import static org.elasticsearch.xcontent.ConstructingObjectParser.constructorArg;
import static org.elasticsearch.xcontent.ConstructingObjectParser.optionalConstructorArg;

/**
 * A {@link ToXContentObject} that is used to represent the transformation of the semantic text field's inputs.
 * The resulting object preserves the original input under the {@link SemanticTextField#TEXT_FIELD} and exposes
 * the inference results under the {@link SemanticTextField#INFERENCE_FIELD}.
 *
 * @param fieldName The original field name.
 * @param originalValues The original values associated with the field name for indices created before {@link IndexVersions#INFERENCE_METADATA_FIELDS}, null otherwise.
 * @param inference The inference result.
 * @param contentType The {@link XContentType} used to store the embeddings chunks.
 */
public record SemanticTextField(
    IndexVersion indexCreatedVersion,
    String fieldName,
    @Nullable List<String> originalValues,
    InferenceResult inference,
    XContentType contentType
) implements ToXContentObject {

    static final String TEXT_FIELD = "text";
    static final String INFERENCE_FIELD = "inference";
    static final String INFERENCE_ID_FIELD = "inference_id";
    static final String SEARCH_INFERENCE_ID_FIELD = "search_inference_id";
    static final String CHUNKS_FIELD = "chunks";
    static final String CHUNKED_EMBEDDINGS_FIELD = "embeddings";
<<<<<<< HEAD
    static final String CHUNKED_OFFSET_FIELD = "offset";
    static final String CHUNKED_START_OFFSET_FIELD = "start_offset";
    static final String CHUNKED_END_OFFSET_FIELD = "end_offset";
=======
    public static final String CHUNKED_TEXT_FIELD = "text";
>>>>>>> 94724894
    static final String MODEL_SETTINGS_FIELD = "model_settings";
    static final String TASK_TYPE_FIELD = "task_type";
    static final String DIMENSIONS_FIELD = "dimensions";
    static final String SIMILARITY_FIELD = "similarity";
    static final String ELEMENT_TYPE_FIELD = "element_type";

    public record InferenceResult(String inferenceId, ModelSettings modelSettings, Map<String, List<Chunk>> chunks) {}

    public record Chunk(@Nullable String text, int startOffset, int endOffset, BytesReference rawEmbeddings) {}

    public record Offset(String sourceFieldName, int startOffset, int endOffset) {}

    public record ModelSettings(
        TaskType taskType,
        Integer dimensions,
        SimilarityMeasure similarity,
        DenseVectorFieldMapper.ElementType elementType
    ) implements ToXContentObject {
        public ModelSettings(Model model) {
            this(
                model.getTaskType(),
                model.getServiceSettings().dimensions(),
                model.getServiceSettings().similarity(),
                model.getServiceSettings().elementType()
            );
        }

        public ModelSettings(
            TaskType taskType,
            Integer dimensions,
            SimilarityMeasure similarity,
            DenseVectorFieldMapper.ElementType elementType
        ) {
            this.taskType = Objects.requireNonNull(taskType, "task type must not be null");
            this.dimensions = dimensions;
            this.similarity = similarity;
            this.elementType = elementType;
            validate();
        }

        @Override
        public XContentBuilder toXContent(XContentBuilder builder, Params params) throws IOException {
            builder.startObject();
            builder.field(TASK_TYPE_FIELD, taskType.toString());
            if (dimensions != null) {
                builder.field(DIMENSIONS_FIELD, dimensions);
            }
            if (similarity != null) {
                builder.field(SIMILARITY_FIELD, similarity);
            }
            if (elementType != null) {
                builder.field(ELEMENT_TYPE_FIELD, elementType);
            }
            return builder.endObject();
        }

        @Override
        public String toString() {
            final StringBuilder sb = new StringBuilder();
            sb.append("task_type=").append(taskType);
            if (dimensions != null) {
                sb.append(", dimensions=").append(dimensions);
            }
            if (similarity != null) {
                sb.append(", similarity=").append(similarity);
            }
            if (elementType != null) {
                sb.append(", element_type=").append(elementType);
            }
            return sb.toString();
        }

        private void validate() {
            switch (taskType) {
                case TEXT_EMBEDDING:
                    validateFieldPresent(DIMENSIONS_FIELD, dimensions);
                    validateFieldPresent(SIMILARITY_FIELD, similarity);
                    validateFieldPresent(ELEMENT_TYPE_FIELD, elementType);
                    break;
                case SPARSE_EMBEDDING:
                    validateFieldNotPresent(DIMENSIONS_FIELD, dimensions);
                    validateFieldNotPresent(SIMILARITY_FIELD, similarity);
                    validateFieldNotPresent(ELEMENT_TYPE_FIELD, elementType);
                    break;

                default:
                    throw new IllegalArgumentException(
                        "Wrong ["
                            + TASK_TYPE_FIELD
                            + "], expected "
                            + TEXT_EMBEDDING
                            + " or "
                            + SPARSE_EMBEDDING
                            + ", got "
                            + taskType.name()
                    );
            }
        }

        private void validateFieldPresent(String field, Object fieldValue) {
            if (fieldValue == null) {
                throw new IllegalArgumentException("required [" + field + "] field is missing for task_type [" + taskType.name() + "]");
            }
        }

        private void validateFieldNotPresent(String field, Object fieldValue) {
            if (fieldValue != null) {
                throw new IllegalArgumentException("[" + field + "] is not allowed for task_type [" + taskType.name() + "]");
            }
        }
    }

    public static String getOriginalTextFieldName(String fieldName) {
        return fieldName + "." + TEXT_FIELD;
    }

    public static String getInferenceFieldName(String fieldName) {
        return fieldName + "." + INFERENCE_FIELD;
    }

    public static String getChunksFieldName(String fieldName) {
        return getInferenceFieldName(fieldName) + "." + CHUNKS_FIELD;
    }

    public static String getEmbeddingsFieldName(String fieldName) {
        return getChunksFieldName(fieldName) + "." + CHUNKED_EMBEDDINGS_FIELD;
    }

    record ParserContext(IndexVersion indexVersionCreated, String fieldName, XContentType xContentType) {}

    static SemanticTextField parse(XContentParser parser, ParserContext context) throws IOException {
        return SEMANTIC_TEXT_FIELD_PARSER.parse(parser, context);
    }

    static ModelSettings parseModelSettingsFromMap(Object node) {
        if (node == null) {
            return null;
        }
        try {
            Map<String, Object> map = XContentMapValues.nodeMapValue(node, MODEL_SETTINGS_FIELD);
            XContentParser parser = new MapXContentParser(
                NamedXContentRegistry.EMPTY,
                DeprecationHandler.IGNORE_DEPRECATIONS,
                map,
                XContentType.JSON
            );
            return MODEL_SETTINGS_PARSER.parse(parser, null);
        } catch (Exception exc) {
            throw new ElasticsearchException(exc);
        }
    }

    @Override
    public XContentBuilder toXContent(XContentBuilder builder, Params params) throws IOException {
        builder.startObject();
        if (indexCreatedVersion.before(IndexVersions.INFERENCE_METADATA_FIELDS) && originalValues.isEmpty() == false) {
            builder.field(TEXT_FIELD, originalValues.size() == 1 ? originalValues.get(0) : originalValues);
        }
        builder.startObject(INFERENCE_FIELD);
        builder.field(INFERENCE_ID_FIELD, inference.inferenceId);
        builder.field(MODEL_SETTINGS_FIELD, inference.modelSettings);
        if (indexCreatedVersion.onOrAfter(IndexVersions.INFERENCE_METADATA_FIELDS)) {
            builder.startObject(CHUNKS_FIELD);
        } else {
            builder.startArray(CHUNKS_FIELD);
        }
        for (var entry : inference.chunks.entrySet()) {
            if (indexCreatedVersion.onOrAfter(IndexVersions.INFERENCE_METADATA_FIELDS)) {
                builder.startArray(entry.getKey());
            }
            for (var chunk : entry.getValue()) {
                builder.startObject();
                if (indexCreatedVersion.onOrAfter(IndexVersions.INFERENCE_METADATA_FIELDS)) {
                    builder.field(CHUNKED_START_OFFSET_FIELD, chunk.startOffset);
                    builder.field(CHUNKED_END_OFFSET_FIELD, chunk.endOffset);
                } else {
                    builder.field(TEXT_FIELD, chunk.text);
                }
                XContentParser parser = XContentHelper.createParserNotCompressed(
                    XContentParserConfiguration.EMPTY,
                    chunk.rawEmbeddings,
                    contentType
                );
                builder.field(CHUNKED_EMBEDDINGS_FIELD).copyCurrentStructure(parser);
                builder.endObject();
            }
            if (indexCreatedVersion.onOrAfter(IndexVersions.INFERENCE_METADATA_FIELDS)) {
                builder.endArray();
            }
        }
        if (indexCreatedVersion.onOrAfter(IndexVersions.INFERENCE_METADATA_FIELDS)) {
            builder.endObject();
        } else {
            builder.endArray();
        }
        builder.endObject();
        builder.endObject();
        return builder;
    }

    @SuppressWarnings("unchecked")
    private static final ConstructingObjectParser<SemanticTextField, ParserContext> SEMANTIC_TEXT_FIELD_PARSER =
        new ConstructingObjectParser<>(SemanticTextFieldMapper.CONTENT_TYPE, true, (args, context) -> {
            List<String> originalValues = (List<String>) args[0];
            if (context.indexVersionCreated.onOrAfter(IndexVersions.INFERENCE_METADATA_FIELDS)) {
                if (originalValues != null && originalValues.isEmpty() == false) {
                    throw new IllegalArgumentException("Unknown field [" + TEXT_FIELD + "]");
                }
                originalValues = null;
            }
            return new SemanticTextField(
                context.indexVersionCreated(),
                context.fieldName(),
                originalValues,
                (InferenceResult) args[1],
                context.xContentType()
            );
        });

    @SuppressWarnings("unchecked")
    private static final ConstructingObjectParser<InferenceResult, ParserContext> INFERENCE_RESULT_PARSER = new ConstructingObjectParser<>(
        INFERENCE_FIELD,
        true,
        args -> new InferenceResult((String) args[0], (ModelSettings) args[1], (Map<String, List<Chunk>>) args[2])
    );

    private static final ConstructingObjectParser<Chunk, Void> CHUNKS_PARSER = new ConstructingObjectParser<>(
        CHUNKS_FIELD,
        true,
        args -> new Chunk(
            args[0] != null ? (String) args[0] : null,
            args[1] != null ? (int) args[1] : -1,
            args[2] != null ? (int) args[2] : -1,
            (BytesReference) args[3]
        )
    );

    private static final ConstructingObjectParser<ModelSettings, Void> MODEL_SETTINGS_PARSER = new ConstructingObjectParser<>(
        MODEL_SETTINGS_FIELD,
        true,
        args -> {
            TaskType taskType = TaskType.fromString((String) args[0]);
            Integer dimensions = (Integer) args[1];
            SimilarityMeasure similarity = args[2] == null ? null : SimilarityMeasure.fromString((String) args[2]);
            DenseVectorFieldMapper.ElementType elementType = args[3] == null
                ? null
                : DenseVectorFieldMapper.ElementType.fromString((String) args[3]);
            return new ModelSettings(taskType, dimensions, similarity, elementType);
        }
    );

    static {
        SEMANTIC_TEXT_FIELD_PARSER.declareStringArray(optionalConstructorArg(), new ParseField(TEXT_FIELD));
        SEMANTIC_TEXT_FIELD_PARSER.declareObject(
            constructorArg(),
            (p, c) -> INFERENCE_RESULT_PARSER.parse(p, c),
            new ParseField(INFERENCE_FIELD)
        );

        INFERENCE_RESULT_PARSER.declareString(constructorArg(), new ParseField(INFERENCE_ID_FIELD));
        INFERENCE_RESULT_PARSER.declareObject(
            constructorArg(),
            (p, c) -> MODEL_SETTINGS_PARSER.parse(p, null),
            new ParseField(MODEL_SETTINGS_FIELD)
        );
        INFERENCE_RESULT_PARSER.declareField(constructorArg(), (p, c) -> {
            if (c.indexVersionCreated.onOrAfter(IndexVersions.INFERENCE_METADATA_FIELDS)) {
                return parseChunksMap(p);
            } else {
                return Map.of(c.fieldName, parseChunksArrayLegacy(p));
            }
        }, new ParseField(CHUNKS_FIELD), ObjectParser.ValueType.OBJECT_ARRAY);

        CHUNKS_PARSER.declareString(optionalConstructorArg(), new ParseField(TEXT_FIELD));
        CHUNKS_PARSER.declareInt(optionalConstructorArg(), new ParseField(CHUNKED_START_OFFSET_FIELD));
        CHUNKS_PARSER.declareInt(optionalConstructorArg(), new ParseField(CHUNKED_END_OFFSET_FIELD));
        CHUNKS_PARSER.declareField(constructorArg(), (p, c) -> {
            XContentBuilder b = XContentBuilder.builder(p.contentType().xContent());
            b.copyCurrentStructure(p);
            return BytesReference.bytes(b);
        }, new ParseField(CHUNKED_EMBEDDINGS_FIELD), ObjectParser.ValueType.OBJECT_ARRAY);

        MODEL_SETTINGS_PARSER.declareString(ConstructingObjectParser.constructorArg(), new ParseField(TASK_TYPE_FIELD));
        MODEL_SETTINGS_PARSER.declareInt(ConstructingObjectParser.optionalConstructorArg(), new ParseField(DIMENSIONS_FIELD));
        MODEL_SETTINGS_PARSER.declareString(ConstructingObjectParser.optionalConstructorArg(), new ParseField(SIMILARITY_FIELD));
        MODEL_SETTINGS_PARSER.declareString(ConstructingObjectParser.optionalConstructorArg(), new ParseField(ELEMENT_TYPE_FIELD));
    }

    private static Map<String, List<Chunk>> parseChunksMap(XContentParser parser) throws IOException {
        Map<String, List<Chunk>> resultMap = new HashMap<>();
        XContentParserUtils.ensureExpectedToken(XContentParser.Token.START_OBJECT, parser.currentToken(), parser);
        while (parser.nextToken() != XContentParser.Token.END_OBJECT) {
            XContentParserUtils.ensureExpectedToken(XContentParser.Token.FIELD_NAME, parser.currentToken(), parser);
            String fieldName = parser.currentName();
            XContentParserUtils.ensureExpectedToken(XContentParser.Token.START_ARRAY, parser.nextToken(), parser);
            var chunks = resultMap.computeIfAbsent(fieldName, k -> new ArrayList<>());
            while (parser.nextToken() != XContentParser.Token.END_ARRAY) {
                chunks.add(CHUNKS_PARSER.parse(parser, null));
            }
        }
        return resultMap;
    }

    private static List<Chunk> parseChunksArrayLegacy(XContentParser parser) throws IOException {
        List<Chunk> results = new ArrayList<>();
        XContentParserUtils.ensureExpectedToken(XContentParser.Token.START_ARRAY, parser.currentToken(), parser);
        while (parser.nextToken() != XContentParser.Token.END_ARRAY) {
            results.add(CHUNKS_PARSER.parse(parser, null));
        }
        return results;
    }

    /**
     * Converts the provided {@link ChunkedInferenceServiceResults} into a list of {@link Chunk}.
     */
    public static List<Chunk> toSemanticTextFieldChunks(
        String input,
        List<ChunkedInferenceServiceResults> results,
        XContentType contentType,
        boolean withOffsets
    ) {
        List<Chunk> chunks = new ArrayList<>();
        for (var result : results) {
            for (Iterator<ChunkedInferenceServiceResults.Chunk> it = result.chunksAsMatchedTextAndByteReference(contentType.xContent()); it
                .hasNext();) {
                var chunkAsByteReference = it.next();
                int startOffset = withOffsets ? input.indexOf(chunkAsByteReference.matchedText()) : -1;
                chunks.add(
                    new Chunk(
                        withOffsets ? null : input,
                        withOffsets ? startOffset : -1,
                        withOffsets ? startOffset + chunkAsByteReference.matchedText().length() : -1,
                        chunkAsByteReference.bytesReference()
                    )
                );
            }
        }
        return chunks;
    }
}<|MERGE_RESOLUTION|>--- conflicted
+++ resolved
@@ -69,13 +69,10 @@
     static final String SEARCH_INFERENCE_ID_FIELD = "search_inference_id";
     static final String CHUNKS_FIELD = "chunks";
     static final String CHUNKED_EMBEDDINGS_FIELD = "embeddings";
-<<<<<<< HEAD
+    public static final String CHUNKED_TEXT_FIELD = "text";
     static final String CHUNKED_OFFSET_FIELD = "offset";
     static final String CHUNKED_START_OFFSET_FIELD = "start_offset";
     static final String CHUNKED_END_OFFSET_FIELD = "end_offset";
-=======
-    public static final String CHUNKED_TEXT_FIELD = "text";
->>>>>>> 94724894
     static final String MODEL_SETTINGS_FIELD = "model_settings";
     static final String TASK_TYPE_FIELD = "task_type";
     static final String DIMENSIONS_FIELD = "dimensions";
