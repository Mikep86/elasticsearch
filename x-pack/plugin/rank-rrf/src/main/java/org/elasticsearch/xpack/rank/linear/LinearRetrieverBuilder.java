/*
 * Copyright Elasticsearch B.V. and/or licensed to Elasticsearch B.V. under one
 * or more contributor license agreements. Licensed under the Elastic License
 * 2.0; you may not use this file except in compliance with the Elastic License
 * 2.0.
 */

package org.elasticsearch.xpack.rank.linear;

import org.apache.lucene.search.ScoreDoc;
import org.elasticsearch.action.ActionRequestValidationException;
import org.elasticsearch.action.ResolvedIndices;
import org.elasticsearch.common.ParsingException;
import org.elasticsearch.common.util.Maps;
import org.elasticsearch.features.NodeFeature;
<<<<<<< HEAD
import org.elasticsearch.index.query.MatchNoneQueryBuilder;
=======
>>>>>>> 85942018
import org.elasticsearch.index.query.QueryBuilder;
import org.elasticsearch.index.query.QueryRewriteContext;
import org.elasticsearch.license.LicenseUtils;
import org.elasticsearch.search.builder.SearchSourceBuilder;
import org.elasticsearch.search.rank.RankBuilder;
import org.elasticsearch.search.rank.RankDoc;
import org.elasticsearch.search.retriever.CompoundRetrieverBuilder;
import org.elasticsearch.search.retriever.RetrieverBuilder;
import org.elasticsearch.search.retriever.RetrieverParserContext;
import org.elasticsearch.search.retriever.StandardRetrieverBuilder;
import org.elasticsearch.xcontent.ConstructingObjectParser;
import org.elasticsearch.xcontent.ParseField;
import org.elasticsearch.xcontent.XContentBuilder;
import org.elasticsearch.xcontent.XContentParser;
import org.elasticsearch.xpack.core.XPackPlugin;
import org.elasticsearch.xpack.rank.MultiFieldsInnerRetrieverUtils;
import org.elasticsearch.xpack.rank.rrf.RRFRankPlugin;

import java.io.IOException;
import java.util.ArrayList;
import java.util.Arrays;
import java.util.List;
import java.util.Locale;
import java.util.Map;
import java.util.Objects;

import static org.elasticsearch.action.ValidateActions.addValidationError;
import static org.elasticsearch.xcontent.ConstructingObjectParser.optionalConstructorArg;
import static org.elasticsearch.xpack.rank.RankRRFFeatures.LINEAR_RETRIEVER_SUPPORTED;
import static org.elasticsearch.xpack.rank.linear.LinearRetrieverComponent.DEFAULT_WEIGHT;

/**
 * The {@code LinearRetrieverBuilder} supports the combination of different retrievers through a weighted linear combination.
 * For example, assume that we have retrievers r1 and r2, the final score of the {@code LinearRetrieverBuilder} is defined as
 * {@code score(r)=w1*score(r1) + w2*score(r2)}.
 * Each sub-retriever score can be normalized before being considered for the weighted linear sum, by setting the appropriate
 * normalizer parameter.
 *
 */
public final class LinearRetrieverBuilder extends CompoundRetrieverBuilder<LinearRetrieverBuilder> {
    public static final NodeFeature MULTI_FIELDS_QUERY_FORMAT_SUPPORT = new NodeFeature(
        "linear_retriever.multi_fields_query_format_support"
    );

    public static final NodeFeature LINEAR_RETRIEVER_MINSCORE_FIX = new NodeFeature("linear_retriever_minscore_fix");
    public static final String NAME = "linear";

    public static final ParseField RETRIEVERS_FIELD = new ParseField("retrievers");
    public static final ParseField FIELDS_FIELD = new ParseField("fields");
    public static final ParseField QUERY_FIELD = new ParseField("query");
    public static final ParseField NORMALIZER_FIELD = new ParseField("normalizer");

    public static final float DEFAULT_SCORE = 0f;

    private final float[] weights;
    private final ScoreNormalizer[] normalizers;
    private final List<String> fields;
    private final String query;
    private final ScoreNormalizer normalizer;

    @SuppressWarnings("unchecked")
    static final ConstructingObjectParser<LinearRetrieverBuilder, RetrieverParserContext> PARSER = new ConstructingObjectParser<>(
        NAME,
        false,
        args -> {
            List<LinearRetrieverComponent> retrieverComponents = args[0] == null ? List.of() : (List<LinearRetrieverComponent>) args[0];
            List<String> fields = (List<String>) args[1];
            String query = (String) args[2];
            ScoreNormalizer normalizer = args[3] == null ? null : ScoreNormalizer.valueOf((String) args[3]);
            int rankWindowSize = args[4] == null ? RankBuilder.DEFAULT_RANK_WINDOW_SIZE : (int) args[4];

            int index = 0;
            float[] weights = new float[retrieverComponents.size()];
            ScoreNormalizer[] normalizers = new ScoreNormalizer[retrieverComponents.size()];
            List<RetrieverSource> innerRetrievers = new ArrayList<>();
            for (LinearRetrieverComponent component : retrieverComponents) {
                innerRetrievers.add(RetrieverSource.from(component.retriever));
                weights[index] = component.weight;
                normalizers[index] = component.normalizer;
                index++;
            }
            return new LinearRetrieverBuilder(innerRetrievers, fields, query, normalizer, rankWindowSize, weights, normalizers);
        }
    );

    static {
        PARSER.declareObjectArray(optionalConstructorArg(), LinearRetrieverComponent::fromXContent, RETRIEVERS_FIELD);
        PARSER.declareStringArray(optionalConstructorArg(), FIELDS_FIELD);
        PARSER.declareString(optionalConstructorArg(), QUERY_FIELD);
        PARSER.declareString(optionalConstructorArg(), NORMALIZER_FIELD);
        PARSER.declareInt(optionalConstructorArg(), RANK_WINDOW_SIZE_FIELD);
        RetrieverBuilder.declareBaseParserFields(PARSER);
    }

    private static float[] getDefaultWeight(List<RetrieverSource> innerRetrievers) {
        int size = innerRetrievers != null ? innerRetrievers.size() : 0;
        float[] weights = new float[size];
        Arrays.fill(weights, DEFAULT_WEIGHT);
        return weights;
    }

    private static ScoreNormalizer[] getDefaultNormalizers(List<RetrieverSource> innerRetrievers) {
        int size = innerRetrievers != null ? innerRetrievers.size() : 0;
        ScoreNormalizer[] normalizers = new ScoreNormalizer[size];
        Arrays.fill(normalizers, IdentityScoreNormalizer.INSTANCE);
        return normalizers;
    }

    public static LinearRetrieverBuilder fromXContent(XContentParser parser, RetrieverParserContext context) throws IOException {
        if (context.clusterSupportsFeature(LINEAR_RETRIEVER_SUPPORTED) == false) {
            throw new ParsingException(parser.getTokenLocation(), "unknown retriever [" + NAME + "]");
        }
        if (RRFRankPlugin.LINEAR_RETRIEVER_FEATURE.check(XPackPlugin.getSharedLicenseState()) == false) {
            throw LicenseUtils.newComplianceException("linear retriever");
        }
        return PARSER.apply(parser, context);
    }

    LinearRetrieverBuilder(List<RetrieverSource> innerRetrievers, int rankWindowSize) {
        this(innerRetrievers, null, null, null, rankWindowSize, getDefaultWeight(innerRetrievers), getDefaultNormalizers(innerRetrievers));
    }

    public LinearRetrieverBuilder(
        List<RetrieverSource> innerRetrievers,
        int rankWindowSize,
        float[] weights,
        ScoreNormalizer[] normalizers
    ) {
        this(innerRetrievers, null, null, null, rankWindowSize, weights, normalizers);
    }

    public LinearRetrieverBuilder(
        List<RetrieverSource> innerRetrievers,
        List<String> fields,
        String query,
        ScoreNormalizer normalizer,
        int rankWindowSize,
        float[] weights,
        ScoreNormalizer[] normalizers
    ) {
        // Use a mutable list for innerRetrievers so that we can use addChild
        super(innerRetrievers == null ? new ArrayList<>() : new ArrayList<>(innerRetrievers), rankWindowSize);
        if (weights.length != this.innerRetrievers.size()) {
            throw new IllegalArgumentException("The number of weights must match the number of inner retrievers");
        }
        if (normalizers.length != this.innerRetrievers.size()) {
            throw new IllegalArgumentException("The number of normalizers must match the number of inner retrievers");
        }

        this.fields = fields == null ? List.of() : List.copyOf(fields);
        this.query = query;
        this.normalizer = normalizer;
        this.weights = weights;
        this.normalizers = normalizers;
    }

    public LinearRetrieverBuilder(
        List<RetrieverSource> innerRetrievers,
        int rankWindowSize,
        float[] weights,
        ScoreNormalizer[] normalizers,
        Float minScore,
        String retrieverName,
        List<QueryBuilder> preFilterQueryBuilders
    ) {
        this(innerRetrievers, rankWindowSize, weights, normalizers);
        this.minScore = minScore;
        if (minScore != null && minScore < 0) {
            throw new IllegalArgumentException("[min_score] must be greater than or equal to 0, was: [" + minScore + "]");
        }
        this.retrieverName = retrieverName;
        this.preFilterQueryBuilders = preFilterQueryBuilders;
    }

    @Override
    public ActionRequestValidationException validate(
        SearchSourceBuilder source,
        ActionRequestValidationException validationException,
        boolean isScroll,
        boolean allowPartialSearchResults
    ) {
        validationException = super.validate(source, validationException, isScroll, allowPartialSearchResults);
        validationException = MultiFieldsInnerRetrieverUtils.validateParams(
            innerRetrievers,
            fields,
            query,
            getName(),
            RETRIEVERS_FIELD.getPreferredName(),
            FIELDS_FIELD.getPreferredName(),
            QUERY_FIELD.getPreferredName(),
            validationException
        );

        if (query != null && normalizer == null) {
            validationException = addValidationError(
                String.format(
                    Locale.ROOT,
                    "[%s] [%s] must be provided when [%s] is specified",
                    getName(),
                    NORMALIZER_FIELD.getPreferredName(),
                    QUERY_FIELD.getPreferredName()
                ),
                validationException
            );
        } else if (innerRetrievers.isEmpty() == false && normalizer != null) {
            validationException = addValidationError(
                String.format(
                    Locale.ROOT,
                    "[%s] [%s] cannot be provided when [%s] is specified",
                    getName(),
                    NORMALIZER_FIELD.getPreferredName(),
                    RETRIEVERS_FIELD.getPreferredName()
                ),
                validationException
            );
        }

        return validationException;
    }

    @Override
    protected LinearRetrieverBuilder clone(List<RetrieverSource> newChildRetrievers, List<QueryBuilder> newPreFilterQueryBuilders) {
<<<<<<< HEAD
        LinearRetrieverBuilder clone = new LinearRetrieverBuilder(
            newChildRetrievers,
            fields,
            query,
            normalizer,
            rankWindowSize,
            weights,
            normalizers
        );
        clone.preFilterQueryBuilders = newPreFilterQueryBuilders;
        clone.retrieverName = retrieverName;
        return clone;
=======
        return new LinearRetrieverBuilder(
            newChildRetrievers,
            rankWindowSize,
            weights,
            normalizers,
            minScore,
            retrieverName,
            newPreFilterQueryBuilders
        );
>>>>>>> 85942018
    }

    @Override
    protected SearchSourceBuilder finalizeSourceBuilder(SearchSourceBuilder sourceBuilder) {
        sourceBuilder.trackScores(true);
        return sourceBuilder;
    }

    @Override
    protected RankDoc[] combineInnerRetrieverResults(List<ScoreDoc[]> rankResults, boolean isExplain) {
        Map<RankDoc.RankKey, LinearRankDoc> docsToRankResults = Maps.newMapWithExpectedSize(rankWindowSize);
        final String[] normalizerNames = Arrays.stream(normalizers).map(ScoreNormalizer::getName).toArray(String[]::new);
        for (int result = 0; result < rankResults.size(); result++) {
            final ScoreNormalizer normalizer = normalizers[result] == null ? IdentityScoreNormalizer.INSTANCE : normalizers[result];
            ScoreDoc[] originalScoreDocs = rankResults.get(result);
            ScoreDoc[] normalizedScoreDocs = normalizer.normalizeScores(originalScoreDocs);
            for (int scoreDocIndex = 0; scoreDocIndex < normalizedScoreDocs.length; scoreDocIndex++) {
                LinearRankDoc rankDoc = docsToRankResults.computeIfAbsent(
                    new RankDoc.RankKey(originalScoreDocs[scoreDocIndex].doc, originalScoreDocs[scoreDocIndex].shardIndex),
                    key -> {
                        if (isExplain) {
                            LinearRankDoc doc = new LinearRankDoc(key.doc(), 0f, key.shardIndex(), weights, normalizerNames);
                            doc.normalizedScores = new float[rankResults.size()];
                            return doc;
                        } else {
                            return new LinearRankDoc(key.doc(), 0f, key.shardIndex());
                        }
                    }
                );
                if (isExplain) {
                    rankDoc.normalizedScores[result] = normalizedScoreDocs[scoreDocIndex].score;
                }
                // if we do not have scores associated with this result set, just ignore its contribution to the final
                // score computation by setting its score to 0.
                final float docScore = false == Float.isNaN(normalizedScoreDocs[scoreDocIndex].score)
                    ? normalizedScoreDocs[scoreDocIndex].score
                    : DEFAULT_SCORE;
                final float weight = Float.isNaN(weights[result]) ? DEFAULT_WEIGHT : weights[result];
                rankDoc.score += weight * docScore;
            }
        }
        // sort the results based on the final score, tiebreaker based on smaller doc id
        LinearRankDoc[] sortedResults = docsToRankResults.values().toArray(LinearRankDoc[]::new);
        Arrays.sort(sortedResults);
        // trim the results if needed, otherwise each shard will always return `rank_window_size` results.
        LinearRankDoc[] topResults = new LinearRankDoc[Math.min(rankWindowSize, sortedResults.length)];
        for (int rank = 0; rank < topResults.length; ++rank) {
            topResults[rank] = sortedResults[rank];
            topResults[rank].rank = rank + 1;
        }
        // Filter by minScore if set(inclusive)
        if (minScore != null) {
            topResults = Arrays.stream(topResults).filter(doc -> doc.score >= minScore).toArray(LinearRankDoc[]::new);
        }
        return topResults;
    }

    @Override
    protected RetrieverBuilder doRewrite(QueryRewriteContext ctx) {
        RetrieverBuilder rewritten = this;

        ResolvedIndices resolvedIndices = ctx.getResolvedIndices();
        if (resolvedIndices != null && query != null) {
            // Using the multi-fields query format
            var localIndicesMetadata = resolvedIndices.getConcreteLocalIndicesMetadata();
            if (localIndicesMetadata.size() > 1) {
                throw new IllegalArgumentException(
                    "[" + NAME + "] cannot specify [" + QUERY_FIELD.getPreferredName() + "] when querying multiple indices"
                );
            } else if (resolvedIndices.getRemoteClusterIndices().isEmpty() == false) {
                throw new IllegalArgumentException(
                    "[" + NAME + "] cannot specify [" + QUERY_FIELD.getPreferredName() + "] when querying remote indices"
                );
            }

            List<RetrieverSource> fieldsInnerRetrievers = MultiFieldsInnerRetrieverUtils.generateInnerRetrievers(
                fields,
                query,
                localIndicesMetadata.values(),
                r -> {
                    List<RetrieverSource> retrievers = new ArrayList<>(r.size());
                    float[] weights = new float[r.size()];
                    ScoreNormalizer[] normalizers = new ScoreNormalizer[r.size()];

                    int index = 0;
                    for (var weightedRetriever : r) {
                        retrievers.add(weightedRetriever.retrieverSource());
                        weights[index] = weightedRetriever.weight();
                        normalizers[index] = normalizer;
                        index++;
                    }

                    return new LinearRetrieverBuilder(retrievers, rankWindowSize, weights, normalizers);
                },
                w -> {
                    if (w < 0) {
                        throw new IllegalArgumentException("[" + NAME + "] per-field weights must be non-negative");
                    }
                }
            ).stream().map(RetrieverSource::from).toList();

            if (fieldsInnerRetrievers.isEmpty() == false) {
                float[] weights = new float[fieldsInnerRetrievers.size()];
                Arrays.fill(weights, DEFAULT_WEIGHT);

                ScoreNormalizer[] normalizers = new ScoreNormalizer[fieldsInnerRetrievers.size()];
                Arrays.fill(normalizers, normalizer);

                // TODO: This is a incomplete solution as it does not address other incomplete copy issues
                // (such as dropping the retriever name and min score)
                rewritten = new LinearRetrieverBuilder(fieldsInnerRetrievers, null, null, normalizer, rankWindowSize, weights, normalizers);
                rewritten.getPreFilterQueryBuilders().addAll(preFilterQueryBuilders);
            } else {
                // Inner retriever list can be empty when using an index wildcard pattern that doesn't match any indices
                rewritten = new StandardRetrieverBuilder(new MatchNoneQueryBuilder());
            }
        }

        return rewritten;
    }

    @Override
    public String getName() {
        return NAME;
    }

    float[] getWeights() {
        return weights;
    }

    ScoreNormalizer[] getNormalizers() {
        return normalizers;
    }

    public void doToXContent(XContentBuilder builder, Params params) throws IOException {
        int index = 0;
        if (innerRetrievers.isEmpty() == false) {
            builder.startArray(RETRIEVERS_FIELD.getPreferredName());
            for (var entry : innerRetrievers) {
                builder.startObject();
                builder.field(LinearRetrieverComponent.RETRIEVER_FIELD.getPreferredName(), entry.retriever());
                builder.field(LinearRetrieverComponent.WEIGHT_FIELD.getPreferredName(), weights[index]);
                builder.field(LinearRetrieverComponent.NORMALIZER_FIELD.getPreferredName(), normalizers[index].getName());
                builder.endObject();
                index++;
            }
            builder.endArray();
        }

        if (fields.isEmpty() == false) {
            builder.startArray(FIELDS_FIELD.getPreferredName());
            for (String field : fields) {
                builder.value(field);
            }
            builder.endArray();
        }
        if (query != null) {
            builder.field(QUERY_FIELD.getPreferredName(), query);
        }
        if (normalizer != null) {
            builder.field(NORMALIZER_FIELD.getPreferredName(), normalizer.getName());
        }

        builder.field(RANK_WINDOW_SIZE_FIELD.getPreferredName(), rankWindowSize);
    }

    @Override
    public boolean doEquals(Object o) {
        LinearRetrieverBuilder that = (LinearRetrieverBuilder) o;
        return super.doEquals(o)
            && Arrays.equals(weights, that.weights)
            && Arrays.equals(normalizers, that.normalizers)
            && Objects.equals(fields, that.fields)
            && Objects.equals(query, that.query)
            && Objects.equals(normalizer, that.normalizer);
    }

    @Override
    public int doHashCode() {
        return Objects.hash(super.doHashCode(), Arrays.hashCode(weights), Arrays.hashCode(normalizers), fields, query, normalizer);
    }
}<|MERGE_RESOLUTION|>--- conflicted
+++ resolved
@@ -13,10 +13,7 @@
 import org.elasticsearch.common.ParsingException;
 import org.elasticsearch.common.util.Maps;
 import org.elasticsearch.features.NodeFeature;
-<<<<<<< HEAD
 import org.elasticsearch.index.query.MatchNoneQueryBuilder;
-=======
->>>>>>> 85942018
 import org.elasticsearch.index.query.QueryBuilder;
 import org.elasticsearch.index.query.QueryRewriteContext;
 import org.elasticsearch.license.LicenseUtils;
@@ -175,6 +172,9 @@
 
     public LinearRetrieverBuilder(
         List<RetrieverSource> innerRetrievers,
+        List<String> fields,
+        String query,
+        ScoreNormalizer normalizer,
         int rankWindowSize,
         float[] weights,
         ScoreNormalizer[] normalizers,
@@ -182,7 +182,7 @@
         String retrieverName,
         List<QueryBuilder> preFilterQueryBuilders
     ) {
-        this(innerRetrievers, rankWindowSize, weights, normalizers);
+        this(innerRetrievers, fields, query, normalizer, rankWindowSize, weights, normalizers);
         this.minScore = minScore;
         if (minScore != null && minScore < 0) {
             throw new IllegalArgumentException("[min_score] must be greater than or equal to 0, was: [" + minScore + "]");
@@ -239,22 +239,11 @@
 
     @Override
     protected LinearRetrieverBuilder clone(List<RetrieverSource> newChildRetrievers, List<QueryBuilder> newPreFilterQueryBuilders) {
-<<<<<<< HEAD
-        LinearRetrieverBuilder clone = new LinearRetrieverBuilder(
+        return new LinearRetrieverBuilder(
             newChildRetrievers,
             fields,
             query,
             normalizer,
-            rankWindowSize,
-            weights,
-            normalizers
-        );
-        clone.preFilterQueryBuilders = newPreFilterQueryBuilders;
-        clone.retrieverName = retrieverName;
-        return clone;
-=======
-        return new LinearRetrieverBuilder(
-            newChildRetrievers,
             rankWindowSize,
             weights,
             normalizers,
@@ -262,7 +251,6 @@
             retrieverName,
             newPreFilterQueryBuilders
         );
->>>>>>> 85942018
     }
 
     @Override
